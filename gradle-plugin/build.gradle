buildscript {
    repositories {
        jcenter()
    }
    dependencies {
        classpath 'org.jfrog.buildinfo:build-info-extractor-gradle:3.1.1'
        classpath 'com.jfrog.bintray.gradle:gradle-bintray-plugin:1.6'
    }
}

apply plugin: 'groovy'
apply plugin: 'maven'
apply plugin: 'maven-publish'
apply plugin: 'com.jfrog.artifactory'
apply plugin: 'com.jfrog.bintray'

def props = new Properties()
props.load(new FileInputStream("${rootDir}/../realm.properties"))
props.each { key, val ->
    project.set(key, val)
}

repositories {
    mavenLocal()
    jcenter()
}

<<<<<<< HEAD
dependencies {
    compile gradleApi()
    compile localGroovy()
    compile 'com.neenbedankt.gradle.plugins:android-apt:1.8'
    compile 'de.undercouch:gradle-download-task:2.0.0'
}

=======
>>>>>>> 927a39b5
sourceCompatibility = 1.6
targetCompatibility = 1.6

group = 'io.realm'
version = file("${projectDir}/../version.txt").text.trim();

configurations {
    provided
    compile.extendsFrom provided
}

sourceSets {
    main {
        compileClasspath += configurations.provided
    }
}

dependencies {
    compile gradleApi()
    compile localGroovy()
    compile "io.realm:realm-transformer:${version}"
    compile 'com.neenbedankt.gradle.plugins:android-apt:1.8'
    provided 'com.android.tools.build:gradle:1.5.0'

    testCompile gradleTestKit()
    testCompile 'junit:junit:4.12'
}

//for Ant filter
import org.apache.tools.ant.filters.ReplaceTokens

task generateVersionClass(type: Copy) {
    from 'src/main/templates/Version.java'
    into 'build/generated-src/main/java/io/realm'
    filter(ReplaceTokens, tokens: [version: version])
    outputs.upToDateWhen { false }
}

// Include the generated Version file
sourceSets {
    main {
        java {
            srcDir 'build/generated-src/main/java'
        }
    }
}

compileJava.dependsOn generateVersionClass

task wrapper(type: Wrapper) {
    gradleVersion = project.gradleVersion
}

def commonPom = {
    licenses {
        license {
            name 'The Apache Software License, Version 2.0'
            url 'http://www.apache.org/licenses/LICENSE-2.0.txt'
            distribution 'repo'
        }
    }
    issueManagement {
        system 'github'
        url 'https://github.com/realm/realm-java/issues'
    }
    scm {
        url 'scm:https://github.com/realm/realm-java'
        connection 'scm:git@github.com:realm/realm-java.git'
        developerConnection 'scm:git@github.com:realm/realm-java.git'
    }
}

publishing {
    publications {
        realmPublication(MavenPublication) {
            groupId 'io.realm'
            artifactId = 'realm-gradle-plugin'
            from components.java
            pom.withXml {
                Node root = asNode()
                root.appendNode('name', 'realm-gradle-plugin')
                root.appendNode('description', 'Gradle plugin for Realm. Realm is a mobile database: a replacement for SQLite & ORMs.')
                root.appendNode('url', 'http://realm.io')
                root.children().last() + commonPom
            }
        }
    }
}

bintray {
    user = project.hasProperty('bintrayUser') ? bintrayUser : 'noUser'
    key = project.hasProperty('bintrayKey') ? bintrayKey : 'noKey'

    dryRun = false
    publish = false

    publications = ['realmPublication']
    pkg {
        repo = 'maven'
        name = 'realm-gradle-plugin'
        desc = 'Realm for Android'
        websiteUrl = 'http://realm.io'
        issueTrackerUrl = 'https://github.com/realm/realm-java/issues'
        vcsUrl = 'https://github.com/realm/realm-java.git'
        licenses = ['Apache-2.0']
        labels = ['android', 'realm']
        publicDownloadNumbers = false
    }
}

artifactory {
    contextUrl = 'https://oss.jfrog.org/artifactory'
    publish {
        repository {
            repoKey = 'oss-snapshot-local'
            username = project.hasProperty('bintrayUser') ? bintrayUser : 'noUser'
            password = project.hasProperty('bintrayKey') ? bintrayKey : 'noKey'
        }
        defaults {
            publications ('realmPublication')
        }
    }
}<|MERGE_RESOLUTION|>--- conflicted
+++ resolved
@@ -25,16 +25,6 @@
     jcenter()
 }
 
-<<<<<<< HEAD
-dependencies {
-    compile gradleApi()
-    compile localGroovy()
-    compile 'com.neenbedankt.gradle.plugins:android-apt:1.8'
-    compile 'de.undercouch:gradle-download-task:2.0.0'
-}
-
-=======
->>>>>>> 927a39b5
 sourceCompatibility = 1.6
 targetCompatibility = 1.6
 
@@ -57,6 +47,7 @@
     compile localGroovy()
     compile "io.realm:realm-transformer:${version}"
     compile 'com.neenbedankt.gradle.plugins:android-apt:1.8'
+    compile 'de.undercouch:gradle-download-task:2.0.0'
     provided 'com.android.tools.build:gradle:1.5.0'
 
     testCompile gradleTestKit()
