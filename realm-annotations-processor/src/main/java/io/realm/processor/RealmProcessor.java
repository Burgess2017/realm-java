/*
 * Copyright 2014 Realm Inc.
 *
 * Licensed under the Apache License, Version 2.0 (the "License");
 * you may not use this file except in compliance with the License.
 * You may obtain a copy of the License at
 *
 * http://www.apache.org/licenses/LICENSE-2.0
 *
 * Unless required by applicable law or agreed to in writing, software
 * distributed under the License is distributed on an "AS IS" BASIS,
 * WITHOUT WARRANTIES OR CONDITIONS OF ANY KIND, either express or implied.
 * See the License for the specific language governing permissions and
 * limitations under the License.
 */

package io.realm.processor;

import io.realm.annotations.Ignore;
import io.realm.annotations.RealmClass;

import javax.annotation.processing.AbstractProcessor;
import javax.annotation.processing.RoundEnvironment;
import javax.annotation.processing.SupportedAnnotationTypes;
import javax.annotation.processing.SupportedSourceVersion;
import javax.lang.model.element.*;
import javax.tools.Diagnostic;
import java.io.IOException;
import java.util.ArrayList;
import java.util.HashSet;
import java.util.List;
import java.util.Set;


@SupportedAnnotationTypes({"io.realm.annotations.RealmClass", "io.realm.annotations.Ignore"})
@SupportedSourceVersion(javax.lang.model.SourceVersion.RELEASE_6)
public class RealmProcessor extends AbstractProcessor {
<<<<<<< HEAD
    private static Set<String> classesToValidate = new HashSet<String>();
    private static boolean done = false;
=======
    Set<String> classesToValidate = new HashSet<String>();
    boolean done = false;
>>>>>>> 7121a710

    @Override
    public boolean process(Set<? extends TypeElement> annotations, RoundEnvironment roundEnv) {
        for (Element classElement : roundEnv.getElementsAnnotatedWith(RealmClass.class)) {
            String className;
            String packageName;
            List<VariableElement> fields = new ArrayList<VariableElement>();

            // Check the annotation was applied to a Class
            if (!classElement.getKind().equals(ElementKind.CLASS)) {
                error("The RealmClass annotation can only be applied to classes");
                return true;
            }
            TypeElement typeElement = (TypeElement) classElement;
            className = typeElement.getSimpleName().toString();

            if (typeElement.toString().endsWith(".RealmObject") || typeElement.toString().endsWith("RealmProxy")) {
                continue;
            }

            classesToValidate.add(typeElement.toString());

            // Get the package of the class
            Element enclosingElement = typeElement.getEnclosingElement();
            if (!enclosingElement.getKind().equals(ElementKind.PACKAGE)) {
                error("The RealmClass annotation does not support nested classes");
                return true;
            }

            TypeElement parentElement = (TypeElement) processingEnv.getTypeUtils().asElement(typeElement.getSuperclass());
            if (!parentElement.toString().endsWith(".RealmObject")) {
                error("A RealmClass annotated object must be derived from RealmObject");
                return true;
            }

            PackageElement packageElement = (PackageElement) enclosingElement;
            packageName = packageElement.getQualifiedName().toString();

            for (Element element : typeElement.getEnclosedElements()) {
                if (element.getKind().equals(ElementKind.FIELD)) {
                    VariableElement variableElement = (VariableElement) element;
                    if (variableElement.getAnnotation(Ignore.class) != null) {
                        // The field has the @Ignore annotation. No need to go any further.
                        continue;
                    }

                    if (!variableElement.getModifiers().contains(Modifier.PRIVATE)) {
                        error("The fields of the model must be private");
                        return true;
                    }

                    fields.add(variableElement);
                }
            }

            RealmProxyClassGenerator sourceCodeGenerator =
                    new RealmProxyClassGenerator(processingEnv, className, packageName, fields);
            try {
                sourceCodeGenerator.generate();
            } catch (IOException e) {
                error(e.getMessage());
            } catch (UnsupportedOperationException e) {
                error(e.getMessage());
            }
        }

        if (!done) {
            RealmValidationListGenerator validationGenerator = new RealmValidationListGenerator(processingEnv, classesToValidate);
            try {
                validationGenerator.generate();
                done = true;
            } catch (IOException e) {
                error(e.getMessage());
            }
        }

        return true;
    }

    private void error(String message) {
        processingEnv.getMessager().printMessage(Diagnostic.Kind.ERROR, message);
    }
}<|MERGE_RESOLUTION|>--- conflicted
+++ resolved
@@ -35,13 +35,8 @@
 @SupportedAnnotationTypes({"io.realm.annotations.RealmClass", "io.realm.annotations.Ignore"})
 @SupportedSourceVersion(javax.lang.model.SourceVersion.RELEASE_6)
 public class RealmProcessor extends AbstractProcessor {
-<<<<<<< HEAD
-    private static Set<String> classesToValidate = new HashSet<String>();
-    private static boolean done = false;
-=======
     Set<String> classesToValidate = new HashSet<String>();
     boolean done = false;
->>>>>>> 7121a710
 
     @Override
     public boolean process(Set<? extends TypeElement> annotations, RoundEnvironment roundEnv) {
