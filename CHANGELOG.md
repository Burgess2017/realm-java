--- conflicted
+++ resolved
@@ -16,11 +16,8 @@
 ### Bug fixes
 
 * Disabled the optional API transformer since it has problems with DexGuard (3022).
-<<<<<<< HEAD
+* `OnSuccess.OnSuccess()` might not be called with the correct Realm version for async transaction (#1893).
 * Fixed a bug in `copyToRealm` causing a cyclic dependency objects being duplicated.
-=======
-* `OnSuccess.OnSuccess()` might not be called with the correct Realm version for async transaction (#1893).
->>>>>>> 7544a2ae
 
 ## 1.0.1
 
