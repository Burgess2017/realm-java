## 2.1.0

### Enhancement

* `Realm.compactRealm()` works for encrypted Realms.

## 2.0.1

### Bug fixes

* `android.net.conn.CONNECTIVITY_CHANGE` broadcast caused `RuntimeException` if sync extension was disabled (#3505).
* `android.net.conn.CONNECTIVITY_CHANGE` was not delivered on Android 7 devices.
* `distinctAsync` did not respect other query parameters (#3537).
* `ConcurrentModificationException` from Gradle when building an application (#3501).

<<<<<<< HEAD
## Internal

* Upgraded to Realm Core 2.1.0 / Realm Sync 2.0-BETA

=======
>>>>>>> 98f8b9b9
## 2.0.0

This release introduces support for the Realm Mobile Platform! 
See <https://realm.io/news/introducing-realm-mobile-platform/> for an overview of these great new features.

### Breaking Changes

* Files written by Realm 2.0 cannot be read by 1.x or earlier versions. Old files can still be opened.
* It is now required to call `Realm.init(Context)` before calling any other Realm API.
* Removed `RealmConfiguration.Builder(Context)`, `RealmConfiguration.Builder(Context, File)` and `RealmConfiguration.Builder(File)` constructors.
* `isValid()` now always returns `true` instead of `false` for unmanaged `RealmObject` and `RealmList`. This puts it in line with the behaviour of the Cocoa and .NET API's (#3101).
* armeabi is not supported anymore.
* Added new `RealmFileException`.
  - `IncompatibleLockFileException` has been removed and replaced by `RealmFileException` with kind `INCOMPATIBLE_LOCK_FILE`.
  - `RealmIOExcpetion` has been removed and replaced by `RealmFileException`.
* `RealmConfiguration.Builder.assetFile(Context, String)` has been renamed to `RealmConfiguration.Builder.assetFile(String)`.
* Object with primary key is now required to define it when the object is created. This means that `Realm.createObject(Class<E>)` and `DynamicRealm.createObject(String)` now throws `RealmException` if they are used to create an object with a primary key field. Use `Realm.createObject(Class<E>, Object)` or `DynamicRealm.createObject(String, Object)` instead.
* Importing from JSON without the primary key field defined in the JSON object now throws `IllegalArgumentException`.
* Now `Realm.beginTransaction()`, `Realm.executeTransaction()` and `Realm.waitForChange()` throw `RealmMigrationNeededException` if a remote process introduces incompatible schema changes (#3409).
* The primary key value of an object can no longer be changed after the object was created. Instead a new object must be created and all fields copied over.
* Now `Realm.createObject(Class)` and `Realm.createObject(Class,Object)` take the values from the model's fields and default constructor. Creating objects through the `DynamicRealm` does not use these values (#777).
* When `Realm.create*FromJson()`s create a new `RealmObject`, now they take the default values defined by the field itself and its default constructor for those fields that are not defined in the JSON object.

### Enhancements

* Added `realmObject.isManaged()`, `RealmObject.isManaged(obj)` and `RealmCollection.isManaged()` (#3101).
* Added `RealmConfiguration.Builder.directory(File)`.
* `RealmLog` has been moved to the public API. It is now possible to control which events Realm emit to Logcat. See the `RealmLog` class for more details.
* Typed `RealmObject`s can now continue to access their fields properly even though the schema was changed while the Realm was open (#3409).
* A `RealmMigrationNeededException` will be thrown with a cause to show the detailed message when a migration is needed and the migration block is not in the `RealmConfiguration`.


### Bug fixes

* Fixed a lint error in proxy classes when the 'minSdkVersion' of user's project is smaller than 11 (#3356).
* Fixed a potential crash when there were lots of async queries waiting in the queue.
* Fixed a bug causing the Realm Transformer to not transform field access in the model's constructors (#3361).
* Fixed a bug causing a build failure when the Realm Transformer adds accessors to a model class that was already transformed in other project (#3469).
* Fixed a bug causing the `NullPointerException` when calling getters/setters in the model's constructors (#2536).

### Internal

* Moved JNI build to CMake.
* Updated Realm Core to 2.0.0.
* Updated ReLinker to 1.2.2.

## 1.2.0

### Bug fixes

* Throw a proper exception when operating on a non-existing field with the dynamic API (#3292).
* `DynamicRealmObject.setList` should only accept `RealmList<DynamicRealmObject>` (#3280).
* `DynamicRealmObject.getX(fieldName)` now throws a proper exception instead of a native crash when called with a field name of the wrong type (#3294).
* Fixed a concurrency crash which might happen when `Realm.executeTransactionAsync()` tried to call `onSucess` after the Realm was closed.

### Enhancements

* Added `RealmQuery.in()` for a comparison against multiple values.
* Added byte array (`byte[]`) support to `RealmQuery`'s `equalTo` and `notEqualTo` methods.
* Optimized internal caching of schema classes (#3315).

### Internal

* Updated Realm Core to 1.5.1.
* Improved sorting speed.
* Completely removed the `OptionalAPITransformer`.

### Credits

* Thanks to Brenden Kromhout (@bkromhout) for adding binary array support to `equalTo` and `notEqualTo`.

## 1.1.1

### Bug fixes

* Fixed a wrong JNI method declaration which might cause "method not found" crash on some devices.
* Fixed a bug that `Error` in the background async thread is not forwarded to the caller thread.
* Fixed a crash when an empty `Collection` is passed to `insert()`/`insertOrUpdate()` (#3103).
* Fixed a bug that does not transfer the primary key when `RealmSchemaObject.setClassName()` is called to rename a class (#3118).
* Fixed bug in `Realm.insert` and `Realm.insertOrUpdate` methods causing a `RealmList` to be cleared when inserting a managed `RealmModel` (#3105).
* Fixed a concurrency allocation bug in storage engine which might lead to some random crashes.
* Bulk insertion now throws if it is not called in a transaction (#3173).
* The IllegalStateException thrown when accessing an empty RealmObject is now more meaningful (#3200).
* `insert()` now correctly throws an exception if two different objects have the same primary key (#3212).
* Blackberry Z10 throwing "Function not implemented" (#3178).
* Reduced the number of file descriptors used by Realm Core (#3197).
* Throw a proper `IllegalStateException` if a `RealmChangeListener` is used inside an IntentService (#2875).

### Enhancements

* The Realm Annotation processor no longer consumes the Realm annotations. Allowing other annotation processors to run.

### Internal

* Updated Realm Core to 1.4.2.
* Improved sorting speed.

## 1.1.0

### Bug fixes

* A number of bug fixes in the storage engine related to memory management in rare cases when a Realm has been compacted.
* Disabled the optional API transformer since it has problems with DexGuard (#3022).
* `OnSuccess.OnSuccess()` might not be called with the correct Realm version for async transaction (#1893).
* Fixed a bug in `copyToRealm()` causing a cyclic dependency objects being duplicated.
* Fixed a build failure when model class has a conflicting name such as `Map`, `List`, `String`, ... (#3077).

### Enhancements

* Added `insert(RealmModel obj)`, `insertOrUpdate(RealmModel obj)`, `insert(Collection<RealmModel> collection)` and `insertOrUpdate(Collection<RealmModel> collection)` to perform batch inserts (#1684).
* Enhanced `Table.toString()` to show a PrimaryKey field details (#2903).
* Enabled ReLinker when loading a Realm from a custom path by adding a `RealmConfiguration.Builder(Context, File)` constructor (#2900).
* Changed `targetSdkVersion` of `realm-library` to 24.
* Logs warning if `DynamicRealm` is not closed when GC happens as it does for `Realm`.

### Deprecated

* `RealmConfiguration.Builder(File)`. Use `RealmConfiguration.Builder(Context, File)` instead.

### Internal

* Updated Realm Core to 1.2.0.

## 1.0.1

### Bug fixes

* Fixed a crash when calling `Table.toString()` in debugger (#2429).
* Fixed a race condition which would cause some `RealmResults` to not be properly updated inside a `RealmChangeListener`. This could result in crashes when accessing items from those results (#2926/#2951).
* Revised `RealmResults.isLoaded()` description (#2895).
* Fixed a bug that could cause Realm to lose track of primary key when using `RealmObjectSchema.removeField()` and `RealmObjectSchema.renameField()` (#2829/#2926).
* Fixed a bug that prevented some devices from finding async related JNI methods correctly.
* Updated ProGuard configuration in order not to depend on Android's default configuration (#2972).
* Fixed a race condition between Realms notifications and other UI events. This could e.g. cause ListView to crash (#2990).
* Fixed a bug that allowed both `RealmConfiguration.Builder.assetFile()`/`deleteRealmIfMigrationNeeded()` to be configured at the same time, which leads to the asset file accidentally being deleted in migrations (#2933).
* Realm crashed outright when the same Realm file was opened in two processes. Realm will now optimistically retry opening for 1 second before throwing an Error (#2459).

### Enhancements

* Removes RxJava related APIs during bytecode transforming to make RealmObject plays well with reflection when rx.Observable doesn't exist.

## 1.0.0

No changes since 0.91.1.

## 0.91.1

* Updated Realm Core to 1.0.1.

### Bug fixes

* Fixed a bug when opening a Realm causes a staled memory mapping. Symptoms are error messages like "Bad or incompatible history type", "File format version doesn't match", and "Encrypted interprocess sharing is currently unsupported".

## 0.91.0

* Updated Realm Core to 1.0.0.

### Breaking changes

* Removed all `@Deprecated` methods.
* Calling `Realm.setAutoRefresh()` or `DynamicRealm.setAutoRefresh()` from non-Looper thread throws `IllegalStateException` even if the `autoRefresh` is false (#2820).

### Bug fixes

* Calling RealmResults.deleteAllFromRealm() might lead to native crash (#2759).
* The annotation processor now correctly reports an error if trying to reference interfaces in model classes (#2808).
* Added null check to `addChangeListener` and `removeChangeListener` in `Realm` and `DynamicRealm` (#2772).
* Calling `RealmObjectSchema.addPrimaryKey()` adds an index to the primary key field, and calling `RealmObjectSchema.removePrimaryKey()` removes the index from the field (#2832).
* Log files are not deleted when calling `Realm.deleteRealm()` (#2834).

### Enhancements

* Upgrading to OpenSSL 1.0.1t. From July 11, 2016, Google Play only accept apps using OpenSSL 1.0.1r or later (https://support.google.com/faqs/answer/6376725, #2749).
* Added support for automatically copying an initial database from assets using `RealmConfiguration.Builder.assetFile()`.
* Better error messages when certain file operations fail.

### Credits

* Paweł Surówka (@thesurix) for adding the `RealmConfiguration.Builder.assetFile()`.

## 0.90.1

* Updated Realm Core to 0.100.2.

### Bug fixes

* Opening a Realm while closing a Realm in another thread could lead to a race condition.
* Automatic migration to the new file format could in rare circumstances lead to a crash.
* Fixing a race condition that may occur when using Async API (#2724).
* Fixed CannotCompileException when related class definition in android.jar cannot be found (#2703).

### Enhancements

* Prints path when file related exceptions are thrown.

## 0.90.0

* Updated Realm Core to 0.100.0.

### Breaking changes

* RealmChangeListener provides the changed object/Realm/collection as well (#1594).
* All JSON methods on Realm now only wraps JSONException in RealmException. All other Exceptions are thrown as they are.
* Marked all methods on `RealmObject` and all public classes final (#1594).
* Removed `BaseRealm` from the public API.
* Removed `HandlerController` from the public API.
* Removed constructor of `RealmAsyncTask` from the public API (#1594).
* `RealmBaseAdapter` has been moved to its own GitHub repository: https://github.com/realm/realm-android-adapters
  See https://github.com/realm/realm-android-adapters/README.md for further info on how to include it.
* File format of Realm files is changed. Files will be automatically upgraded but opening a Realm file with older
  versions of Realm is not possible.

### Deprecated

* `Realm.allObjects*()`. Use `Realm.where(clazz).findAll*()` instead.
* `Realm.distinct*()`. Use `Realm.where(clazz).distinct*()` instead.
* `DynamicRealm.allObjects*()`. Use `DynamicRealm.where(className).findAll*()` instead.
* `DynamicRealm.distinct*()`. Use `DynamicRealm.where(className).distinct*()` instead.
* `Realm.allObjectsSorted(field, sort, field, sort, field, sort)`. Use `RealmQuery.findAllSorted(field[], sort[])`` instead.
* `RealmQuery.findAllSorted(field, sort, field, sort, field, sort)`. Use `RealmQuery.findAllSorted(field[], sort[])`` instead.
* `RealmQuery.findAllSortedAsync(field, sort, field, sort, field, sort)`. Use `RealmQuery.findAllSortedAsync(field[], sort[])`` instead.
* `RealmConfiguration.setModules()`. Use `RealmConfiguration.modules()` instead.
* `Realm.refresh()` and `DynamicRealm.refresh()`. Use `Realm.waitForChange()`/`stopWaitForChange()` or `DynamicRealm.waitForChange()`/`stopWaitForChange()` instead.

### Enhancements

* `RealmObjectSchema.getPrimaryKey()` (#2636).
* `Realm.createObject(Class, Object)` for creating objects with a primary key directly.
* Unit tests in Android library projects now detect Realm model classes.
* Better error message if `equals()` and `hashCode()` are not properly overridden in custom Migration classes.
* Expanding the precision of `Date` fields to cover full range (#833).
* `Realm.waitForChange()`/`stopWaitForChange()` and `DynamicRealm.waitForChange()`/`stopWaitForChange()` (#2386).

### Bug fixes

* `RealmChangeListener` on `RealmObject` is not triggered when adding listener on returned `RealmObject` of `copyToRealmOrUpdate()` (#2569).

### Credits

* Thanks to Brenden Kromhout (@bkromhout) for adding `RealmObjectSchema.getPrimaryKey()`.

## 0.89.1

### Bug fixes

* @PrimaryKey + @Required on String type primary key no longer throws when using copyToRealm or copyToRealmOrUpdate (#2653).
* Primary key is cleared/changed when calling RealmSchema.remove()/RealmSchema.rename() (#2555).
* Objects implementing RealmModel can be used as a field of RealmModel/RealmObject (#2654).

## 0.89.0

### Breaking changes

* @PrimaryKey field value can now be null for String, Byte, Short, Integer, and Long types. Older Realms should be migrated, using RealmObjectSchema.setNullable(), or by adding the @Required annotation. (#2515).
* `RealmResults.clear()` now throws UnsupportedOperationException. Use `RealmResults.deleteAllFromRealm()` instead.
* `RealmResults.remove(int)` now throws UnsupportedOperationException. Use `RealmResults.deleteFromRealm(int)` instead.
* `RealmResults.sort()` and `RealmList.sort()` now return the sorted result instead of sorting in-place.
* `RealmList.first()` and `RealmList.last()` now throw `ArrayIndexOutOfBoundsException` if `RealmList` is empty.
* Removed deprecated method `Realm.getTable()` from public API.
* `Realm.refresh()` and `DynamicRealm.refresh()` on a Looper no longer have any effect. `RealmObject` and `RealmResults` are always updated on the next event loop.

### Deprecated

* `RealmObject.removeFromRealm()` in place of `RealmObject.deleteFromRealm()`
* `Realm.clear(Class)` in favour of `Realm.delete(Class)`.
* `DynamicRealm.clear(Class)` in place of `DynamicRealm.delete(Class)`.

### Enhancements

* Added a `RealmModel` interface that can be used instead of extending `RealmObject`.
* `RealmCollection` and `OrderedRealmCollection` interfaces have been added. `RealmList` and `RealmResults` both implement these.
* `RealmBaseAdapter` now accept an `OrderedRealmCollection` instead of only `RealmResults`.
* `RealmObjectSchema.isPrimaryKey(String)` (#2440)
* `RealmConfiguration.initialData(Realm.Transaction)` can now be used to populate a Realm file before it is used for the first time.

### Bug fixes

* `RealmObjectSchema.isRequired(String)` and `RealmObjectSchema.isNullable(String)` don't throw when the given field name doesn't exist.

### Credits

* Thanks to @thesurix for adding `RealmConfiguration.initialData()`.

## 0.88.3

* Updated Realm Core to 0.97.3.

### Enhancements

* Throws an IllegalArgumentException when calling Realm.copyToRealm()/Realm.copyToRealmOrUpdate() with a RealmObject which belongs to another Realm instance in a different thread.
* Improved speed of cleaning up native resources (#2496).

### Bug fixes

* Field annotated with @Ignored should not have accessors generated by the bytecode transformer (#2478).
* RealmResults and RealmObjects can no longer accidentially be GC'ed if using `asObservable()`. Previously this caused the observable to stop emitting. (#2485).
* Fixed an build issue when using Realm in library projects on Windows (#2484).
* Custom equals(), toString() and hashCode() are no longer incorrectly overwritten by the proxy class (#2545).

## 0.88.2

* Updated Realm Core to 0.97.2.

### Enhancements

* Outputs additional information when incompatible lock file error occurs.

### Bug fixes

* Race condition causing BadVersionException when running multiple async writes and queries at the same time (#2021/#2391/#2417).

## 0.88.1

### Bug fixes

* Prevent throwing NullPointerException in RealmConfiguration.equals(RealmConfiguration) when RxJava is not in the classpath (#2416).
* RealmTransformer fails because of missing annotation classes in user's project (#2413).
* Added SONAME header to shared libraries (#2432).
* now DynamicRealmObject.toString() correctly shows null value as "null" and the format is aligned to the String from typed RealmObject (#2439).
* Fixed an issue occurring while resolving ReLinker in apps using a library based on Realm (#2415).

## 0.88.0

* Updated Realm Core to 0.97.0.

### Breaking changes

* Realm has now to be installed as a Gradle plugin.
* DynamicRealm.executeTransaction() now directly throws any RuntimeException instead of wrapping it in a RealmException (#1682).
* DynamicRealm.executeTransaction() now throws IllegalArgumentException instead of silently accepting a null Transaction object.
* String setters now throw IllegalArgumentException instead of RealmError for invalid surrogates.
* DynamicRealm.distinct()/distinctAsync() and Realm.distinct()/distinctAsync() now throw IllegalArgumentException instead of UnsupportedOperationException for invalid type or unindexed field.
* All thread local change listeners are now delayed until the next Looper event instead of being triggered when committing.
* Removed RealmConfiguration.getSchemaMediator() from public API which was deprecated in 0.86.0. Please use RealmConfiguration.getRealmObjectClasses() to obtain the set of model classes (#1797).
* Realm.migrateRealm() throws a FileNotFoundException if the Realm file doesn't exist.
* It is now required to unsubscribe from all Realm RxJava observables in order to fully close the Realm (#2357).

### Deprecated

* Realm.getInstance(Context). Use Realm.getInstance(RealmConfiguration) or Realm.getDefaultInstance() instead.
* Realm.getTable(Class) which was public because of the old migration API. Use Realm.getSchema() or DynamicRealm.getSchema() instead.
* Realm.executeTransaction(Transaction, Callback) and replaced it with Realm.executeTransactionAsync(Transaction), Realm.executeTransactionAsync(Transaction, OnSuccess), Realm.executeTransactionAsync(Transaction, OnError) and Realm.executeTransactionAsync(Transaction, OnSuccess, OnError).

### Enhancements

* Support for custom methods, custom logic in accessors, custom accessor names, interface implementation and public fields in Realm objects (#909).
* Support to project Lombok (#502).
* RealmQuery.isNotEmpty() (#2025).
* Realm.deleteAll() and RealmList.deleteAllFromRealm() (#1560).
* RealmQuery.distinct() and RealmResults.distinct() (#1568).
* RealmQuery.distinctAsync() and RealmResults.distinctAsync() (#2118).
* Improved .so loading by using [ReLinker](https://github.com/KeepSafe/ReLinker).
* Improved performance of RealmList#contains() (#897).
* distinct(...) for Realm, DynamicRealm, RealmQuery, and RealmResults can take multiple parameters (#2284).
* "realm" and "row" can be used as field name in model classes (#2255).
* RealmResults.size() now returns Integer.MAX_VALUE when actual size is greater than Integer.MAX_VALUE (#2129).
* Removed allowBackup from AndroidManifest (#2307).

### Bug fixes

* Error occurring during test and (#2025).
* Error occurring during test and connectedCheck of unit test example (#1934).
* Bug in jsonExample (#2092).
* Multiple calls of RealmResults.distinct() causes to return wrong results (#2198).
* Calling DynamicRealmObject.setList() with RealmList<DynamicRealmObject> (#2368).
* RealmChangeListeners did not triggering correctly if findFirstAsync() didn't find any object. findFirstAsync() Observables now also correctly call onNext when the query completes in that case (#2200).
* Setting a null value to trigger RealmChangeListener (#2366).
* Preventing throwing BadVersionException (#2391).

### Credits

* Thanks to Bill Best (@wmbest2) for snapshot testing.
* Thanks to Graham Smith (@grahamsmith) for a detailed bug report (#2200).

## 0.87.5
* Updated Realm Core to 0.96.2.
  - IllegalStateException won't be thrown anymore in RealmResults.where() if the RealmList which the RealmResults is created on has been deleted. Instead, the RealmResults will be treated as empty forever.
  - Fixed a bug causing a bad version exception, when using findFirstAsync (#2115).

## 0.87.4
* Updated Realm Core to 0.96.0.
  - Fixed bug causing BadVersionException or crashing core when running async queries.

## 0.87.3
* IllegalArgumentException is now properly thrown when calling Realm.copyFromRealm() with a DynamicRealmObject (#2058).
* Fixed a message in IllegalArgumentException thrown by the accessors of DynamicRealmObject (#2141).
* Fixed RealmList not returning DynamicRealmObjects of the correct underlying type (#2143).
* Fixed potential crash when rolling back removal of classes that reference each other (#1829).
* Updated Realm Core to 0.95.8.
  - Fixed a bug where undetected deleted object might lead to seg. fault (#1945).
  - Better performance when deleting objects (#2015).

## 0.87.2
* Removed explicit GC call when committing a transaction (#1925).
* Fixed a bug when RealmObjectSchema.addField() was called with the PRIMARY_KEY modifier, the field was not set as a required field (#2001).
* Fixed a bug which could throw a ConcurrentModificationException in RealmObject's or RealmResults' change listener (#1970).
* Fixed RealmList.set() so it now correctly returns the old element instead of the new (#2044).
* Fixed the deployment of source and javadoc jars (#1971).

## 0.87.1
* Upgraded to NDK R10e. Using gcc 4.9 for all architectures.
* Updated Realm Core to 0.95.6
  - Fixed a bug where an async query can be copied incomplete in rare cases (#1717).
* Fixed potential memory leak when using async query.
* Added a check to prevent removing a RealmChangeListener from a non-Looper thread (#1962). (Thank you @hohnamkung)

## 0.87.0
* Added Realm.asObservable(), RealmResults.asObservable(), RealmObject.asObservable(), DynamicRealm.asObservable() and DynamicRealmObject.asObservable().
* Added RealmConfiguration.Builder.rxFactory() and RxObservableFactory for custom RxJava observable factory classes.
* Added Realm.copyFromRealm() for creating detached copies of Realm objects (#931).
* Added RealmObjectSchema.getFieldType() (#1883).
* Added unitTestExample to showcase unit and instrumentation tests. Examples include jUnit3, jUnit4, Espresso, Robolectric, and MPowermock usage with Realm (#1440).
* Added support for ISO8601 based dates for JSON import. If JSON dates are invalid a RealmException will be thrown (#1213).
* Added APK splits to gridViewExample (#1834).

## 0.86.1
* Improved the performance of removing objects (RealmResults.clear() and RealmResults.remove()).
* Updated Realm Core to 0.95.5.
* Updated ProGuard configuration (#1904).
* Fixed a bug where RealmQuery.findFirst() returned a wrong result if the RealmQuery had been created from a RealmResults.where() (#1905).
* Fixed a bug causing DynamicRealmObject.getObject()/setObject() to use the wrong class (#1912).
* Fixed a bug which could cause a crash when closing Realm instances in change listeners (#1900).
* Fixed a crash occurring during update of multiple async queries (#1895).
* Fixed listeners not triggered for RealmObject & RealmResults created using copy or create methods (#1884).
* Fixed RealmChangeListener never called inside RealmResults (#1894).
* Fixed crash when calling clear on a RealmList (#1886).

## 0.86.0
* BREAKING CHANGE: The Migration API has been replaced with a new API.
* BREAKING CHANGE: RealmResults.SORT_ORDER_ASCENDING and RealmResults.SORT_ORDER_DESCENDING constants have been replaced by Sort.ASCENDING and Sort.DESCENDING enums.
* BREAKING CHANGE: RealmQuery.CASE_SENSITIVE and RealmQuery.CASE_INSENSITIVE constants have been replaced by Case.SENSITIVE and Case.INSENSITIVE enums.
* BREAKING CHANGE: Realm.addChangeListener, RealmObject.addChangeListener and RealmResults.addChangeListener hold a strong reference to the listener, you should unregister the listener to avoid memory leaks.
* BREAKING CHANGE: Removed deprecated methods RealmQuery.minimum{Int,Float,Double}, RealmQuery.maximum{Int,Float,Double}, RealmQuery.sum{Int,Float,Double} and RealmQuery.average{Int,Float,Double}. Use RealmQuery.min(), RealmQuery.max(), RealmQuery.sum() and RealmQuery.average() instead.
* BREAKING CHANGE: Removed RealmConfiguration.getSchemaMediator() which is public by mistake. And RealmConfiguration.getRealmObjectClasses() is added as an alternative in order to obtain the set of model classes (#1797).
* BREAKING CHANGE: Realm.addChangeListener, RealmObject.addChangeListener and RealmResults.addChangeListener will throw an IllegalStateException when invoked on a non-Looper thread. This is to prevent registering listeners that will not be invoked.
* BREAKING CHANGE: trying to access a property on an unloaded RealmObject obtained asynchronously will throw an IllegalStateException
* Added new Dynamic API using DynamicRealm and DynamicRealmObject.
* Added Realm.getSchema() and DynamicRealm.getSchema().
* Realm.createOrUpdateObjectFromJson() now works correctly if the RealmObject class contains a primary key (#1777).
* Realm.compactRealm() doesn't throw an exception if the Realm file is opened. It just returns false instead.
* Updated Realm Core to 0.95.3.
  - Fixed a bug where RealmQuery.average(String) returned a wrong value for a nullable Long/Integer/Short/Byte field (#1803).
  - Fixed a bug where RealmQuery.average(String) wrongly counted the null value for average calculation (#1854).

## 0.85.1
* Fixed a bug which could corrupt primary key information when updating from a Realm version <= 0.84.1 (#1775).

## 0.85.0
* BREAKING CHANGE: Removed RealmEncryptionNotSupportedException since the encryption implementation changed in Realm's underlying storage engine. Encryption is now supported on all devices.
* BREAKING CHANGE: Realm.executeTransaction() now directly throws any RuntimeException instead of wrapping it in a RealmException (#1682).
* BREAKING CHANGE: RealmQuery.isNull() and RealmQuery.isNotNull() now throw IllegalArgumentException instead of RealmError if the fieldname is a linked field and the last element is a link (#1693).
* Added Realm.isEmpty().
* Setters in managed object for RealmObject and RealmList now throw IllegalArgumentException if the value contains an invalid (unmanaged, removed, closed, from different Realm) object (#1749).
* Attempting to refresh a Realm while a transaction is in process will now throw an IllegalStateException (#1712).
* The Realm AAR now also contains the ProGuard configuration (#1767). (Thank you @skyisle)
* Updated Realm Core to 0.95.
  - Removed reliance on POSIX signals when using encryption.

## 0.84.2
* Fixed a bug making it impossible to convert a field to become required during a migration (#1695).
* Fixed a bug making it impossible to read Realms created using primary keys and created by iOS (#1703).
* Fixed some memory leaks when an Exception is thrown (#1730).
* Fixed a memory leak when using relationships (#1285).
* Fixed a bug causing cached column indices to be cleared too soon (#1732).

## 0.84.1
* Updated Realm Core to 0.94.4.
  - Fixed a bug that could cause a crash when running the same query multiple times.
* Updated ProGuard configuration. See [documentation](https://realm.io/docs/java/latest/#proguard) for more details.
* Updated Kotlin example to use 1.0.0-beta.
* Fixed warnings reported by "lint -Xlint:all" (#1644).
* Fixed a bug where simultaneous opening and closing a Realm from different threads might result in a NullPointerException (#1646).
* Fixed a bug which made it possible to externally modify the encryption key in a RealmConfiguration (#1678).

## 0.84.0
* Added support for async queries and transactions.
* Added support for parsing JSON Dates with timezone information. (Thank you @LateralKevin)
* Added RealmQuery.isEmpty().
* Added Realm.isClosed() method.
* Added Realm.distinct() method.
* Added RealmQuery.isValid(), RealmResults.isValid() and RealmList.isValid(). Each method checks whether the instance is still valid to use or not(for example, the Realm has been closed or any parent object has been removed).
* Added Realm.isInTransaction() method.
* Updated Realm Core to version 0.94.3.
  - Fallback for mremap() now work correctly on BlackBerry devices.
* Following methods in managed RealmList now throw IllegalStateException instead of native crash when RealmList.isValid() returns false: add(int,RealmObject), add(RealmObject)
* Following methods in managed RealmList now throw IllegalStateException instead of ArrayIndexOutOfBoundsException when RealmList.isValid() returns false: set(int,RealmObject), move(int,int), remove(int), get(int)
* Following methods in managed RealmList now throw IllegalStateException instead of returning 0/null when RealmList.isValid() returns false: clear(), removeAll(Collection), remove(RealmObject), first(), last(), size(), where()
* RealmPrimaryKeyConstraintException is now thrown instead of RealmException if two objects with same primary key are inserted.
* IllegalStateException is now thrown when calling Realm's clear(), RealmResults's remove(), removeLast(), clear() or RealmObject's removeFromRealm() from an incorrect thread.
* Fixed a bug affecting RealmConfiguration.equals().
* Fixed a bug in RealmQuery.isNotNull() which produced wrong results for binary data.
* Fixed a bug in RealmQuery.isNull() and RealmQuery.isNotNull() which validated the query prematurely.
* Fixed a bug where closed Realms were trying to refresh themselves resulting in a NullPointerException.
* Fixed a bug that made it possible to migrate open Realms, which could cause undefined behavior when querying, reading or writing data.
* Fixed a bug causing column indices to be wrong for some edge cases. See #1611 for details.

## 0.83.1
* Updated Realm Core to version 0.94.1.
  - Fixed a bug when using Realm.compactRealm() which could make it impossible to open the Realm file again.
  - Fixed a bug, so isNull link queries now always return true if any part is null.

## 0.83
* BREAKING CHANGE: Database file format update. The Realm file created by this version cannot be used by previous versions of Realm.
* BREAKING CHANGE: Removed deprecated methods and constructors from the Realm class.
* BREAKING CHANGE: Introduced boxed types Boolean, Byte, Short, Integer, Long, Float and Double. Added null support. Introduced annotation @Required to indicate a field is not nullable. String, Date and byte[] became nullable by default which means a RealmMigrationNeededException will be thrown if an previous version of a Realm file is opened.
* Deprecated methods: RealmQuery.minimum{Int,Float,Double}, RealmQuery.maximum{Int,Float,Double}. Use RealmQuery.min() and RealmQuery.max() instead.
* Added support for x86_64.
* Fixed an issue where opening the same Realm file on two Looper threads could potentially lead to an IllegalStateException being thrown.
* Fixed an issue preventing the call of listeners on refresh().
* Opening a Realm file from one thread will no longer be blocked by a transaction from another thread.
* Range restrictions of Date fields have been removed. Date fields now accepts any value. Milliseconds are still removed.

## 0.82.2
* Fixed a bug which might cause failure when loading the native library.
* Fixed a bug which might trigger a timeout in Context.finalize().
* Fixed a bug which might cause RealmObject.isValid() to throw an exception if the object is deleted.
* Updated Realm core to version 0.89.9
  - Fixed a potential stack overflow issue which might cause a crash when encryption was used.
  - Embedded crypto functions into Realm dynamic lib to avoid random issues on some devices.
  - Throw RealmEncryptionNotSupportedException if the device doesn't support Realm encryption. At least one device type (HTC One X) contains system bugs that prevents Realm's encryption from functioning properly. This is now detected, and an exception is thrown when trying to open/create an encrypted Realm file. It's up to the application to catch this and decide if it's OK to proceed without encryption instead.

## 0.82.1
* Fixed a bug where using the wrong encryption key first caused the right key to be seen as invalid.
* Fixed a bug where String fields were ignored when updating objects from JSON with null values.
* Fixed a bug when calling System.exit(0), the process might hang.

## 0.82
* BREAKING CHANGE: Fields with annotation @PrimaryKey are indexed automatically now. Older schemas require a migration.
* RealmConfiguration.setModules() now accept ignore null values which Realm.getDefaultModule() might return.
* Trying to access a deleted Realm object throw throws a proper IllegalStateException.
* Added in-memory Realm support.
* Closing realm on another thread different from where it was created now throws an exception.
* Realm will now throw a RealmError when Realm's underlying storage engine encounters an unrecoverable error.
* @Index annotation can also be applied to byte/short/int/long/boolean/Date now.
* Fixed a bug where RealmQuery objects are prematurely garbage collected.
* Removed RealmQuery.between() for link queries.

## 0.81.1
* Fixed memory leak causing Realm to never release Realm objects.

## 0.81
* Introduced RealmModules for working with custom schemas in libraries and apps.
* Introduced Realm.getDefaultInstance(), Realm.setDefaultInstance(RealmConfiguration) and Realm.getInstance(RealmConfiguration).
* Deprecated most constructors. They have been been replaced by Realm.getInstance(RealmConfiguration) and Realm.getDefaultInstance().
* Deprecated Realm.migrateRealmAtPath(). It has been replaced by Realm.migrateRealm(RealmConfiguration).
* Deprecated Realm.deleteFile(). It has been replaced by Realm.deleteRealm(RealmConfiguration).
* Deprecated Realm.compactFile(). It has been replaced by Realm.compactRealm(RealmConfiguration).
* RealmList.add(), RealmList.addAt() and RealmList.set() now copy unmanaged objects transparently into Realm.
* Realm now works with Kotlin (M12+). (Thank you @cypressious)
* Fixed a performance regression introduced in 0.80.3 occurring during the validation of the Realm schema.
* Added a check to give a better error message when null is used as value for a primary key.
* Fixed unchecked cast warnings when building with Realm.
* Cleaned up examples (remove old test project).
* Added checking for missing generic type in RealmList fields in annotation processor.

## 0.80.3
* Calling Realm.copyToRealmOrUpdate() with an object with a null primary key now throws a proper exception.
* Fixed a bug making it impossible to open Realms created by Realm-Cocoa if a model had a primary key defined.
* Trying to using Realm.copyToRealmOrUpdate() with an object with a null primary key now throws a proper exception.
* RealmChangedListener now also gets called on the same thread that did the commit.
* Fixed bug where Realm.createOrUpdateWithJson() reset Date and Binary data to default values if not found in the JSON output.
* Fixed a memory leak when using RealmBaseAdapter.
* RealmBaseAdapter now allow RealmResults to be null. (Thanks @zaki50)
* Fixed a bug where a change to a model class (`RealmList<A>` to `RealmList<B>`) would not throw a RealmMigrationNeededException.
* Fixed a bug where setting multiple RealmLists didn't remove the previously added objects.
* Solved ConcurrentModificationException thrown when addChangeListener/removeChangeListener got called in the onChange. (Thanks @beeender)
* Fixed duplicated listeners in the same realm instance. Trying to add duplicated listeners is ignored now. (Thanks @beeender)

## 0.80.2
* Trying to use Realm.copyToRealmOrUpdate() with an object with a null primary key now throws a proper exception.
* RealmMigrationNeedException can now return the path to the Realm that needs to be migrated.
* Fixed bug where creating a Realm instance with a hashcode collision no longer returned the wrong Realm instance.
* Updated Realm Core to version 0.89.2
  - fixed bug causing a crash when opening an encrypted Realm file on ARM64 devices.

## 0.80.1
* Realm.createOrUpdateWithJson() no longer resets fields to their default value if they are not found in the JSON input.
* Realm.compactRealmFile() now uses Realm Core's compact() method which is more failure resilient.
* Realm.copyToRealm() now correctly handles referenced child objects that are already in the Realm.
* The ARM64 binary is now properly a part of the Eclipse distribution package.
* A RealmMigrationExceptionNeeded is now properly thrown if @Index and @PrimaryKey are not set correctly during a migration.
* Fixed bug causing Realms to be cached even though they failed to open correctly.
* Added Realm.deleteRealmFile(File) method.
* Fixed bug causing queries to fail if multiple Realms has different field ordering.
* Fixed bug when using Realm.copyToRealm() with a primary key could crash if default value was already used in the Realm.
* Updated Realm Core to version 0.89.0
  - Improved performance for sorting RealmResults.
  - Improved performance for refreshing a Realm after inserting or modifying strings or binary data.
  - Fixed bug causing incorrect result when querying indexed fields.
  - Fixed bug causing corruption of string index when deleting an object where there are duplicate values for the indexed field.
  - Fixed bug causing a crash after compacting the Realm file.
* Added RealmQuery.isNull() and RealmQuery.isNotNull() for querying relationships.
* Fixed a potential NPE in the RealmList constructor.

## 0.80
* Queries on relationships can be case sensitive.
* Fixed bug when importing JSONObjects containing NULL values.
* Fixed crash when trying to remove last element of a RealmList.
* Fixed bug crashing annotation processor when using "name" in model classes for RealmObject references
* Fixed problem occurring when opening an encrypted Realm with two different instances of the same key.
* Version checker no longer reports that updates are available when latest version is used.
* Added support for static fields in RealmObjects.
* Realm.writeEncryptedCopyTo() has been reenabled.

## 0.79.1
* copyToRealm() no longer crashes on cyclic data structures.
* Fixed potential crash when using copyToRealmOrUpdate with an object graph containing a mix of elements with and without primary keys.

## 0.79
* Added support for ARM64.
* Added RealmQuery.not() to negate a query condition.
* Added copyToRealmOrUpdate() and createOrUpdateFromJson() methods, that works for models with primary keys.
* Made the native libraries much smaller. Arm went from 1.8MB to 800KB.
* Better error reporting when trying to create or open a Realm file fails.
* Improved error reporting in case of missing accessors in model classes.
* Re-enabled RealmResults.remove(index) and RealmResults.removeLast().
* Primary keys are now supported through the @PrimaryKey annotation.
* Fixed error when instantiating a Realm with the wrong key.
* Throw an exception if deleteRealmFile() is called when there is an open instance of the Realm.
* Made migrations and compression methods synchronised.
* Removed methods deprecated in 0.76. Now Realm.allObjectsSorted() and RealmQuery.findAllSorted() need to be used instead.
* Reimplemented Realm.allObjectSorted() for better performance.

## 0.78
* Added proper support for encryption. Encryption support is now included by default. Keys are now 64 bytes long.
* Added support to write an encrypted copy of a Realm.
* Realm no longer incorrectly warns that an instance has been closed too many times.
* Realm now shows a log warning if an instance is being finalized without being closed.
* Fixed bug causing Realms to be cached during a RealmMigration resulting in invalid realms being returned from Realm.getInstance().
* Updated core to 0.88.

## 0.77
* Added Realm.allObjectsSorted() and RealmQuery.findAllSorted() and extending RealmResults.sort() for multi-field sorting.
* Added more logging capabilities at the JNI level.
* Added proper encryption support. NOTE: The key has been increased from 32 bytes to 64 bytes (see example).
* Added support for unmanaged objects and custom constructors.
* Added more precise imports in proxy classes to avoid ambiguous references.
* Added support for executing a transaction with a closure using Realm.executeTransaction().
* Added RealmObject.isValid() to test if an object is still accessible.
* RealmResults.sort() now has better error reporting.
* Fixed bug when doing queries on the elements of a RealmList, ie. like Realm.where(Foo.class).getBars().where().equalTo("name").
* Fixed bug causing refresh() to be called on background threads with closed Realms.
* Fixed bug where calling Realm.close() too many times could result in Realm not getting closed at all. This now triggers a log warning.
* Throw NoSuchMethodError when RealmResults.indexOf() is called, since it's not implemented yet.
* Improved handling of empty model classes in the annotation processor
* Removed deprecated static constructors.
* Introduced new static constructors based on File instead of Context, allowing to save Realm files in custom locations.
* RealmList.remove() now properly returns the removed object.
* Calling realm.close() no longer prevent updates to other open realm instances on the same thread.

## 0.76.0
* RealmObjects can now be imported using JSON.
* Gradle wrapper updated to support Android Studio 1.0.
* Fixed bug in RealmObject.equals() so it now correctly compares two objects from the same Realm.
* Fixed bug in Realm crashing for receiving notifications after close().
* Realm class is now marked as final.
* Replaced concurrency example with a better thread example.
* Allowed to add/remove RealmChangeListeners in RealmChangeListeners.
* Upgraded to core 0.87.0 (encryption support, API changes).
* Close the Realm instance after migrations.
* Added a check to deny the writing of objects outside of a transaction.

## 0.75.1 (03 December 2014)
* Changed sort to be an in-place method.
* Renamed SORT_ORDER_DECENDING to SORT_ORDER_DESCENDING.
* Added sorting functionality to allObjects() and findAll().
* Fixed bug when querying a date column with equalTo(), it would act as lessThan()

## 0.75.0 (28 Nov 2014)
* Realm now implements Closeable, allowing better cleanup of native resources.
* Added writeCopyTo() and compactRealmFile() to write and compact a Realm to a new file.
* RealmObject.toString(), equals() and hashCode() now support models with cyclic references.
* RealmResults.iterator() and listIterator() now correctly iterates the results when using remove().
* Bug fixed in Exception text when field names was not matching the database.
* Bug fixed so Realm no longer throws an Exception when removing the last object.
* Bug fixed in RealmResults which prevented sub-querying.
* The Date type does not support millisecond resolution, and dates before 1901-12-13 and dates after 2038-01-19 are not supported on 32 bit systems.
* Fixed bug so Realm no longer throws an Exception when removing the last object.
* Fixed bug in RealmResults which prevented sub-querying.

## 0.74.0 (19 Nov 2014)
* Added support for more field/accessors naming conventions.
* Added case sensitive versions of string comparison operators equalTo and notEqualTo.
* Added where() to RealmList to initiate queries.
* Added verification of fields names in queries with links.
* Added exception for queries with invalid field name.
* Allow static methods in model classes.
* An exception will now be thrown if you try to move Realm, RealmResults or RealmObject between threads.
* Fixed a bug in the calculation of the maximum of date field in a RealmResults.
* Updated core to 0.86.0, fixing a bug in cancelling an empty transaction, and major query speedups with floats/doubles.
* Consistent handling of UTF-8 strings.
* removeFromRealm() now calls moveLastOver() which is faster and more reliable when deleting multiple objects.

## 0.73.1 (05 Nov 2014)
* Fixed a bug that would send infinite notifications in some instances.

## 0.73.0 (04 Nov 2014)
* Fixed a bug not allowing queries with more than 1024 conditions.
* Rewritten the notification system. The API did not change but it's now much more reliable.
* Added support for switching auto-refresh on and off (Realm.setAutoRefresh).
* Added RealmBaseAdapter and an example using it.
* Added deleteFromRealm() method to RealmObject.

## 0.72.0 (27 Oct 2014)
* Extended sorting support to more types: boolean, byte, short, int, long, float, double, Date, and String fields are now supported.
* Better support for Java 7 and 8 in the annotations processor.
* Better support for the Eclipse annotations processor.
* Added Eclipse support to the distribution folder.
* Added Realm.cancelTransaction() to cancel/abort/rollback a transaction.
* Added support for link queries in the form realm.where(Owner.class).equalTo("cat.age", 12).findAll().
* Faster implementation of RealmQuery.findFirst().
* Upgraded core to 0.85.1 (deep copying of strings in queries; preparation for link queries).

## 0.71.0 (07 Oct 2014)
* Simplified the release artifact to a single Jar file.
* Added support for Eclipse.
* Added support for deploying to Maven.
* Throw exception if nested transactions are used (it's not allowed).
* Javadoc updated.
* Fixed [bug in RealmResults](https://github.com/realm/realm-java/issues/453).
* New annotation @Index to add search index to a field (currently only supporting String fields).
* Made the annotations processor more verbose and strict.
* Added RealmQuery.count() method.
* Added a new example about concurrency.
* Upgraded to core 0.84.0.

## 0.70.1 (30 Sep 2014)
* Enabled unit testing for the realm project.
* Fixed handling of camel-cased field names.

## 0.70.0 (29 Sep 2014)
* This is the first public beta release.<|MERGE_RESOLUTION|>--- conflicted
+++ resolved
@@ -13,13 +13,10 @@
 * `distinctAsync` did not respect other query parameters (#3537).
 * `ConcurrentModificationException` from Gradle when building an application (#3501).
 
-<<<<<<< HEAD
 ## Internal
 
 * Upgraded to Realm Core 2.1.0 / Realm Sync 2.0-BETA
 
-=======
->>>>>>> 98f8b9b9
 ## 2.0.0
 
 This release introduces support for the Realm Mobile Platform! 
