--- conflicted
+++ resolved
@@ -1,6 +1,3 @@
-<<<<<<< HEAD
-## 4.4.0 (2018-03-13)
-=======
 ## 5.0.0-BETA1 (2018-03-06)
 
 ### Known Bugs
@@ -26,8 +23,7 @@
 * Upgraded to Realm Core 5.3.0
 
 
-## 4.4.0 (YYYY-MM-DD)
->>>>>>> c87d8429
+## 4.4.0 (2018-03-13)
 
 ### Enhancements
 
