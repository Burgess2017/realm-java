/*
 * Copyright 2018 Realm Inc.
 *
 * Licensed under the Apache License, Version 2.0 (the "License");
 * you may not use this file except in compliance with the License.
 * You may obtain a copy of the License at
 *
 * http://www.apache.org/licenses/LICENSE-2.0
 *
 * Unless required by applicable law or agreed to in writing, software
 * distributed under the License is distributed on an "AS IS" BASIS,
 * WITHOUT WARRANTIES OR CONDITIONS OF ANY KIND, either express or implied.
 * See the License for the specific language governing permissions and
 * limitations under the License.
 */

package io.realm.transformer

import com.android.build.api.transform.*
import io.realm.transformer.build.FullBuild
import io.realm.transformer.build.IncrementalBuild
import io.realm.transformer.build.BuildTemplate
import javassist.CtClass
import org.gradle.api.Project
import org.slf4j.Logger
import org.slf4j.LoggerFactory
import java.io.File

// Package level logger
val logger: Logger = LoggerFactory.getLogger("realm-logger")

/**
 * This class implements the Transform API provided by the Android Gradle plugin.
 */
class RealmTransformer(val project: Project) : Transform() {

    val logger: Logger = LoggerFactory.getLogger("realm-logger")

    override fun getName(): String {
        return "RealmTransformer"
    }

    override fun getInputTypes(): Set<QualifiedContent.ContentType> {
        return setOf<QualifiedContent.ContentType>(QualifiedContent.DefaultContentType.CLASSES)
    }

    override fun isIncremental(): Boolean {
        return true
    }

    override fun getScopes(): MutableSet<in QualifiedContent.Scope> {
        return mutableSetOf(QualifiedContent.Scope.PROJECT)
    }

    override fun getReferencedScopes(): MutableSet<in QualifiedContent.Scope> {
        // Scope.PROJECT_LOCAL_DEPS and Scope.SUB_PROJECTS_LOCAL_DEPS is only for compatibility with AGP 1.x, 2.x
        return mutableSetOf(
                QualifiedContent.Scope.EXTERNAL_LIBRARIES,
                QualifiedContent.Scope.PROJECT_LOCAL_DEPS,
                QualifiedContent.Scope.SUB_PROJECTS,
                QualifiedContent.Scope.SUB_PROJECTS_LOCAL_DEPS,
                QualifiedContent.Scope.TESTED_CODE
        )
    }

    /**
     * Implements the transform algorithm. The heaviest part of the transform is loading the
     * {@code CtClass} from JavaAssist, so this should be avoided as much as possible.
     *
     * This is also the reason that there are significant changes between a full build and a
     * incremental build. In a full build, we can use text matching to go from a proxy class
     * to the model class. Something we cannot do when building incrementally. In that case
     * we have to deduce all information from the class at hand.
     *
     * @param context
     * @param inputs
     * @param referencedInputs
     * @param outputProvider
     * @param isIncremental
     * @throws IOException
     * @throws TransformException
     * @throws InterruptedException
     */
    override fun transform(context: Context?, inputs: MutableCollection<TransformInput>?,
                           referencedInputs: Collection<TransformInput>?,
                           outputProvider: TransformOutputProvider?, isIncremental: Boolean) {

        val timer = Stopwatch()
        timer.start("Realm Transform time")

        val build: BuildTemplate = if (isIncremental) IncrementalBuild(project, outputProvider!!, this)
        else FullBuild(project, outputProvider!!, this)

        build.prepareOutputClasses(inputs!!)
        timer.splitTime("Prepare output classes")
        if (build.hasNoOutput()) {
            // Abort transform as quickly as possible if no files where found for processing.
            exitTransform(emptySet(), emptySet(), timer)
            return
        }
        build.prepareReferencedClasses(referencedInputs!!);
        timer.splitTime("Prepare referenced classes")
        build.markMediatorsAsTransformed()
        timer.splitTime("Mark mediators as transformed")
        build.transformModelClasses();
        timer.splitTime("Transform model classes")
        build.transformDirectAccessToModelFields();
        timer.splitTime("Transform references to model fields")
        build.copyResourceFiles();
        timer.splitTime("Copy resource files")
        exitTransform(inputs, build.getOutputModelClasses(), timer)
    }

    private fun exitTransform(inputs: Collection<TransformInput>, outputModelClasses: Set<CtClass>, timer: Stopwatch) {
        timer.stop()
        this.sendAnalytics(inputs, outputModelClasses)
    }

    /**
     * Sends the analytics
     *
     * @param inputs the inputs provided by the Transform API
     * @param inputModelClasses a list of ctClasses describing the Realm models
     */
    private fun sendAnalytics(inputs: Collection<TransformInput>, outputModelClasses: Set<CtClass>) {
        val disableAnalytics: Boolean = "true".equals(System.getenv()["REALM_DISABLE_ANALYTICS"])
        if (inputs.isEmpty() || disableAnalytics) {
            // Don't send analytics for incremental builds or if they have ben explicitly disabled.
            return
        }

        var containsKotlin = false

        outer@
        for(input: TransformInput in inputs) {
            for (di: DirectoryInput in input.directoryInputs) {
                val path: String = di.file.absolutePath
                val index: Int = path.indexOf("build${File.separator}intermediates${File.separator}classes")
                if (index != -1) {
                    val projectPath: String = path.substring(0, index)
                    val buildFile = File(projectPath + "build.gradle")
                    if (buildFile.exists() && buildFile.readText().contains("kotlin")) {
                        containsKotlin = true
                        break@outer
                    }
                }
            }
        }

        val packages: Set<String> = outputModelClasses.map {
            it.packageName
        }.toSet()

        val targetSdk: String? = Utils.getTargetSdk(project)
        val minSdk: String?  = Utils.getMinSdk(project)

<<<<<<< HEAD
        if (!disableAnalytics) {
            val sync: Boolean = GroovyUtil.isSyncEnabled(project)
            val analytics = RealmAnalytics(packages, containsKotlin, sync, targetSdk, minSdk)
=======
        if (disableAnalytics) {
            val sync: Boolean = Utils.isSyncEnabled(project)
            val analytics = RealmAnalytics(packages as Set, containsKotlin, sync, targetSdk, minSdk)
>>>>>>> 4c4afb36
            analytics.execute()
        }
    }

}<|MERGE_RESOLUTION|>--- conflicted
+++ resolved
@@ -154,15 +154,9 @@
         val targetSdk: String? = Utils.getTargetSdk(project)
         val minSdk: String?  = Utils.getMinSdk(project)
 
-<<<<<<< HEAD
         if (!disableAnalytics) {
-            val sync: Boolean = GroovyUtil.isSyncEnabled(project)
+            val sync: Boolean = Utils.isSyncEnabled(project)
             val analytics = RealmAnalytics(packages, containsKotlin, sync, targetSdk, minSdk)
-=======
-        if (disableAnalytics) {
-            val sync: Boolean = Utils.isSyncEnabled(project)
-            val analytics = RealmAnalytics(packages as Set, containsKotlin, sync, targetSdk, minSdk)
->>>>>>> 4c4afb36
             analytics.execute()
         }
     }
