buildscript {
    repositories {
        jcenter()
    }
    dependencies {
        classpath 'com.jfrog.bintray.gradle:gradle-bintray-plugin:1.2'
    }
}

apply plugin: 'maven-publish'
apply plugin: 'com.jfrog.bintray'

def currentVersion = file("${projectDir}/version.txt").text.trim();

version = currentVersion

def commonPom = {
    version = currentVersion
    licenses {
        license {
            name 'The Apache Software License, Version 2.0'
            url 'http://www.apache.org/licenses/LICENSE-2.0.txt'
            distribution 'repo'
        }
    }
    issueManagement {
        system 'github'
        url 'https://github.com/realm/realm-java/issues'
    }
    scm {
        url 'scm:https://github.com/realm/realm-java'
        connection 'scm:git@github.com:realm/realm-java.git'
        developerConnection 'scm:git@github.com:realm/realm-java.git'
    }
}

publishing {
    publications {
        aarLibrary(MavenPublication) {
            groupId 'io.realm'
            artifactId = 'realm-android-library'
<<<<<<< HEAD
            artifact file("${rootDir}/realm/realm-library/build/outputs/aar/realm-library-release.aar")
            //artifact file("${rootDir}/realm/realm-library/build/libs/realm-android-${currentVersion}-sources.jar")
            //artifact file("${rootDir}/realm/realm-library/build/libs/realm-android-${currentVersion}-javadoc.jar")
            pom.withXml {
                Node root = asNode()
                root.appendNode('name', 'realm-android-library')
                root.appendNode('description', 'Realm is a mobile database: a replacement for SQLite & ORMs.')
                root.appendNode('url', 'http://realm.io')

                def repositoriesNode = root.appendNode('repositories')
                def repositoryNode = repositoriesNode.appendNode('repository')
                repositoryNode.appendNode('id', 'jitpack.io')
                repositoryNode.appendNode('url', 'https://jitpack.io')

                def dependenciesNode = root.appendNode('dependencies')
                def dependencyNode = dependenciesNode.appendNode('dependency')
                dependencyNode.appendNode('groupId', 'com.github.KeepSafe')
                dependencyNode.appendNode('artifactId', 'ReLinker')
                dependencyNode.appendNode('version', '1.1')

                root.children().last() + commonPom
=======
            artifact file("${rootDir}/realm/realm-library/build/outputs/aar/realm-android-library-release.aar")
            artifact (file("${rootDir}/realm/realm-library/build/libs/realm-android-library-${currentVersion}-sources.jar")) {
                classifier = 'sources'
>>>>>>> b041d615
            }
            artifact (file("${rootDir}/realm/realm-library/build/libs/realm-android-library-${currentVersion}-javadoc.jar")) {
                classifier = 'javadoc'
            }
            pom.withXml {
                Node root = asNode()
                root.appendNode('name', 'realm-android-library')
                root.appendNode('description', 'Realm is a mobile database: a replacement for SQLite & ORMs.')
                root.appendNode('url', 'http://realm.io')
                root.children().last() + commonPom
            }
        }
    }
}

bintray {
    user = project.hasProperty('bintrayUser') ? bintrayUser : 'noUser'
    key = project.hasProperty('bintrayKey') ? bintrayKey : 'noKey'

    dryRun = false
    publish = false

    publications = ['aarLibrary']
    pkg {
        repo = 'maven'
        name = 'realm-android-library'
        desc = 'Realm for Android'
        websiteUrl = 'http://realm.io'
        issueTrackerUrl = 'https://github.com/realm/realm-java/issues'
        vcsUrl = 'https://github.com/realm/realm-java.git'
        licenses = ['Apache-2.0']
        labels = ['android', 'realm']
        publicDownloadNumbers = false
    }
}<|MERGE_RESOLUTION|>--- conflicted
+++ resolved
@@ -39,33 +39,9 @@
         aarLibrary(MavenPublication) {
             groupId 'io.realm'
             artifactId = 'realm-android-library'
-<<<<<<< HEAD
-            artifact file("${rootDir}/realm/realm-library/build/outputs/aar/realm-library-release.aar")
-            //artifact file("${rootDir}/realm/realm-library/build/libs/realm-android-${currentVersion}-sources.jar")
-            //artifact file("${rootDir}/realm/realm-library/build/libs/realm-android-${currentVersion}-javadoc.jar")
-            pom.withXml {
-                Node root = asNode()
-                root.appendNode('name', 'realm-android-library')
-                root.appendNode('description', 'Realm is a mobile database: a replacement for SQLite & ORMs.')
-                root.appendNode('url', 'http://realm.io')
-
-                def repositoriesNode = root.appendNode('repositories')
-                def repositoryNode = repositoriesNode.appendNode('repository')
-                repositoryNode.appendNode('id', 'jitpack.io')
-                repositoryNode.appendNode('url', 'https://jitpack.io')
-
-                def dependenciesNode = root.appendNode('dependencies')
-                def dependencyNode = dependenciesNode.appendNode('dependency')
-                dependencyNode.appendNode('groupId', 'com.github.KeepSafe')
-                dependencyNode.appendNode('artifactId', 'ReLinker')
-                dependencyNode.appendNode('version', '1.1')
-
-                root.children().last() + commonPom
-=======
             artifact file("${rootDir}/realm/realm-library/build/outputs/aar/realm-android-library-release.aar")
             artifact (file("${rootDir}/realm/realm-library/build/libs/realm-android-library-${currentVersion}-sources.jar")) {
                 classifier = 'sources'
->>>>>>> b041d615
             }
             artifact (file("${rootDir}/realm/realm-library/build/libs/realm-android-library-${currentVersion}-javadoc.jar")) {
                 classifier = 'javadoc'
