--- conflicted
+++ resolved
@@ -93,7 +93,6 @@
 
             // Lock required around all usages of Gradle as it isn't
             // able to share its cache between builds.
-<<<<<<< HEAD
             if (useEmulator) {
               // TODO: We should wait until the emulator is online. For now assume it starts fast enough
               // before the tests will run, since the library needs to build first.
@@ -108,59 +107,6 @@
                 runBuild(abiFilter, instrumentationTestTarget)
               } finally {
                 sh "adb emu kill"
-=======
-            lock("${env.NODE_NAME}-android") {
-
-              stage('JVM tests') {
-                try {
-                  withCredentials([[$class: 'FileBinding', credentialsId: 'c0cc8f9e-c3f1-4e22-b22f-6568392e26ae', variable: 'S3CFG']]) {
-                    sh "chmod +x gradlew && ./gradlew assemble check javadoc -Ps3cfg=${env.S3CFG} ${abiFilter} --stacktrace"
-                  }
-                } finally {
-                  storeJunitResults 'realm/realm-annotations-processor/build/test-results/test/TEST-*.xml'
-                  storeJunitResults 'examples/unitTestExample/build/test-results/**/TEST-*.xml'
-                  storeJunitResults 'realm/realm-library/build/test-results/**/TEST-*.xml'
-                  step([$class: 'LintPublisher'])
-                }
-              }
-
-              stage('Realm Transformer tests') {
-                try {
-                  gradle('realm-transformer', 'check')
-                } finally {
-                  storeJunitResults 'realm-transformer/build/test-results/test/TEST-*.xml'
-                }
-              }
-
-
-              stage('Static code analysis') {
-                try {
-                  gradle('realm', "findbugs ${abiFilter}") // FIXME Renable pmd and checkstyle
-                } finally {
-                  publishHTML(target: [allowMissing: false, alwaysLinkToLastBuild: false, keepAll: true, reportDir: 'realm/realm-library/build/findbugs', reportFiles: 'findbugs-output.html', reportName: 'Findbugs issues'])
-//                  publishHTML(target: [allowMissing: false, alwaysLinkToLastBuild: false, keepAll: true, reportDir: 'realm/realm-library/build/reports/pmd', reportFiles: 'pmd.html', reportName: 'PMD Issues'])
-//                  step([$class: 'CheckStylePublisher',
-//                        canComputeNew: false,
-//                        defaultEncoding: '',
-//                        healthy: '',
-//                        pattern: 'realm/realm-library/build/reports/checkstyle/checkstyle.xml',
-//                        unHealthy: ''
-//                  ])
-                }
-              }
-
-              stage('Run instrumented tests') {
-                String backgroundPid
-                try {
-                  backgroundPid = startLogCatCollector()
-                  forwardAdbPorts()
-                  gradle('realm', "${instrumentationTestTarget}")
-                } finally {
-                  stopLogCatCollector(backgroundPid)
-                  storeJunitResults 'realm/realm-library/build/outputs/androidTest-results/connected/**/TEST-*.xml'
-                  storeJunitResults 'realm/kotlin-extensions/build/outputs/androidTest-results/connected/**/TEST-*.xml'
-                }
->>>>>>> 69030c62
               }
             } else {
               lock("${env.NODE_NAME}-android") {
@@ -216,9 +162,10 @@
     try {
         sh "chmod +x gradlew && ./gradlew check ${abiFilter} --stacktrace"
     } finally {
-      storeJunitResults 'realm/realm-annotations-processor/build/test-results/test/TEST-*.xml'
-      storeJunitResults 'examples/unitTestExample/build/test-results/**/TEST-*.xml'
-      step([$class: 'LintPublisher'])
+        storeJunitResults 'realm/realm-annotations-processor/build/test-results/test/TEST-*.xml'
+        storeJunitResults 'examples/unitTestExample/build/test-results/**/TEST-*.xml'
+        storeJunitResults 'realm/realm-library/build/test-results/**/TEST-*.xml'
+        step([$class: 'LintPublisher'])
     }
   }
 
