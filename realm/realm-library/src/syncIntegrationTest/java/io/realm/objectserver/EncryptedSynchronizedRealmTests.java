--- conflicted
+++ resolved
@@ -216,21 +216,13 @@
         adminRealm.beginTransaction();
         adminRealm.createObject(StringOnly.class).setChars("Hi Bob");
         adminRealm.commitTransaction();
-<<<<<<< HEAD
-
-=======
->>>>>>> 9c4c5e6b
         SyncManager.getSession(adminConfigWithEncryption).uploadAllLocalChanges();
         adminRealm.close();
 
         // STEP 4: client A can see changes from client B (although they're using different encryption keys)
         realm = Realm.getInstance(configWithEncryption);
         SyncManager.getSession(configWithEncryption).downloadAllServerChanges();// force download latest commits from ROS
-<<<<<<< HEAD
         realm.refresh(); // Not calling refresh will still point to the previous version of the Realm without the latest admin commit  "Hi Bob"
-=======
-        realm.refresh();
->>>>>>> 9c4c5e6b
         assertEquals(2, realm.where(StringOnly.class).count());
 
         adminRealm = Realm.getInstance(adminConfigWithEncryption);
