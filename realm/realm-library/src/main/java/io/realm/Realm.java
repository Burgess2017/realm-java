--- conflicted
+++ resolved
@@ -829,11 +829,8 @@
      * @param object RealmObjects to insert.
      * @throws IllegalStateException if the corresponding Realm is closed, called from an incorrect thread or not in a
      * transaction.
-<<<<<<< HEAD
      * @throws io.realm.exceptions.RealmPrimaryKeyConstraintException if two objects with the same primary key is
      * inserted or if a primary key value already exists in the Realm.
-=======
->>>>>>> e5c18eb2
      * @see #copyToRealm(RealmModel)
      */
     public void insert(RealmModel object) {
@@ -866,12 +863,9 @@
      * @param objects RealmObjects to insert.
      * @throws IllegalStateException if the corresponding Realm is closed, called from an incorrect thread or not in a
      * transaction.
-<<<<<<< HEAD
      * @throws io.realm.exceptions.RealmPrimaryKeyConstraintException if two objects with the same primary key is
      * inserted or if a primary key value already exists in the Realm.
      *
-=======
->>>>>>> e5c18eb2
      * @see #copyToRealmOrUpdate(Iterable)
      */
     public void insertOrUpdate(Collection<? extends RealmModel> objects) {
