--- conflicted
+++ resolved
@@ -27,10 +27,6 @@
 #include "io_realm_log_LogLevel.h"
 
 #include "realm/util/logger.hpp"
-<<<<<<< HEAD
-#include "realm/util/to_string.hpp"
-=======
->>>>>>> a7ea6c3b
 
 #define TR_ENTER()                                                                                                   \
     if (realm::jni_util::Log::s_level <= realm::jni_util::Log::trace) {                                              \
