--- conflicted
+++ resolved
@@ -1,93 +1,3 @@
-<<<<<<< HEAD
-//package io.realm;
-//
-//
-//import android.support.test.InstrumentationRegistry;
-//import android.support.test.runner.AndroidJUnit4;
-//
-//import org.json.JSONException;
-//import org.json.JSONObject;
-//import org.junit.Before;
-//import org.junit.Test;
-//import org.junit.runner.RunWith;
-//import org.mockito.Mockito;
-//
-//import java.net.URI;
-//import java.net.URISyntaxException;
-//import java.net.URL;
-//
-//import io.realm.internal.network.RealmObjectServer;
-//import io.realm.internal.objectserver.Token;
-//
-//import static org.junit.Assert.assertEquals;
-//import static org.junit.Assert.assertFalse;
-//import static org.junit.Assert.assertTrue;
-//import static org.junit.Assert.fail;
-//import static org.mockito.Matchers.any;
-//import static org.mockito.Mockito.when;
-//
-//@RunWith(AndroidJUnit4.class)
-//public class AuthenticateRequestTests {
-//
-//    @Before
-//    public void setUp() {
-//        Realm.init(InstrumentationRegistry.getTargetContext());
-//    }
-//
-//    // Tests based on the schemas described here: https://github.com/realm/realm-sync-services/blob/master/doc/index.apib
-//
-//    @Test
-//    public void realmLogin() throws URISyntaxException, JSONException {
-//        Token t = SyncTestUtils.createTestUser().getRefreshToken();
-//        AuthenticateRequest request = AuthenticateRequest.realmLogin(t, new URI("realm://objectserver/" + t.identity() + "/default").getPath());
-//
-//        JSONObject obj = new JSONObject(request.toJson());
-//        assertEquals("/" + t.identity() + "/default", obj.get("path"));
-//        assertEquals(t.value(), obj.get("data"));
-//        assertEquals("realm", obj.get("provider"));
-//    }
-//
-//    @Test
-//    public void userLogin() throws URISyntaxException, JSONException {
-//        AuthenticateRequest request = AuthenticateRequest.userLogin(SyncCredentials.facebook("foo"));
-//
-//        JSONObject obj = new JSONObject(request.toJson());
-//        assertFalse(obj.has("path"));
-//        assertEquals("foo", obj.get("data"));
-//        assertEquals("facebook", obj.get("provider"));
-//    }
-//
-//    @Test
-//    public void userRefresh() throws URISyntaxException, JSONException {
-//        Token t = SyncTestUtils.createTestUser().getRefreshToken();
-//        AuthenticateRequest request = AuthenticateRequest.userRefresh(t, new URI("realm://objectserver/" + t.identity() + "/default").getPath());
-//
-//        JSONObject obj = new JSONObject(request.toJson());
-//        assertTrue(obj.has("path"));
-//        assertEquals(t.value(), obj.get("data"));
-//        assertEquals("realm", obj.get("provider"));
-//    }
-//
-//
-//    @Test
-//    public void errorsNotWrapped() {
-//        RealmObjectServer originalAuthServer = SyncManager.getAuthServer();
-//        RealmObjectServer authServer = Mockito.mock(RealmObjectServer.class);
-//        when(authServer.loginUser(any(SyncCredentials.class), any(URL.class))).thenReturn(SyncTestUtils.createErrorResponse(ErrorCode.ACCESS_DENIED));
-//        SyncManager.setAuthServerImpl(authServer);
-//
-//        try {
-//            SyncUser.logIn(SyncCredentials.facebook("foo"), "http://foo.bar/auth");
-//            fail();
-//        } catch (ObjectServerError e) {
-//            assertEquals(ErrorCode.ACCESS_DENIED, e.getErrorCode());
-//        } finally {
-//            // Reset the auth server implementation for other tests.
-//            SyncManager.setAuthServerImpl(originalAuthServer);
-//        }
-//    }
-//}
-=======
 package io.realm;
 
 
@@ -178,5 +88,4 @@
             SyncManager.setAuthServerImpl(originalAuthServer);
         }
     }
-}
->>>>>>> 88148902
+}