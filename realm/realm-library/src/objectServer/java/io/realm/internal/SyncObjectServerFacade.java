/*
 * Copyright 2016 Realm Inc.
 *
 * Licensed under the Apache License, Version 2.0 (the "License");
 * you may not use this file except in compliance with the License.
 * You may obtain a copy of the License at
 *
 * http://www.apache.org/licenses/LICENSE-2.0
 *
 * Unless required by applicable law or agreed to in writing, software
 * distributed under the License is distributed on an "AS IS" BASIS,
 * WITHOUT WARRANTIES OR CONDITIONS OF ANY KIND, either express or implied.
 * See the License for the specific language governing permissions and
 * limitations under the License.
 */

package io.realm.internal;

import android.annotation.SuppressLint;
import android.content.Context;
import android.content.IntentFilter;
import android.net.ConnectivityManager;

import org.bson.BsonValue;

import java.lang.reflect.InvocationTargetException;
import java.lang.reflect.Method;
import java.util.Map;
import java.util.concurrent.TimeUnit;

<<<<<<< HEAD
import io.realm.RealmApp;
import io.realm.RealmAppConfiguration;
import io.realm.RealmConfiguration;
import io.realm.RealmSync;
import io.realm.RealmUser;
import io.realm.SyncConfiguration;
=======
import io.realm.mongodb.App;
import io.realm.RealmConfiguration;
import io.realm.mongodb.sync.Sync;
import io.realm.mongodb.User;
import io.realm.mongodb.sync.SyncConfiguration;
>>>>>>> edfe6000
import io.realm.exceptions.DownloadingRealmInterruptedException;
import io.realm.exceptions.RealmException;
import io.realm.internal.android.AndroidCapabilities;
import io.realm.internal.jni.JniBsonProtocol;
import io.realm.internal.network.NetworkStateReceiver;
import io.realm.internal.objectstore.OsAsyncOpenTask;

@SuppressWarnings({"unused", "WeakerAccess"}) // Used through reflection. See ObjectServerFacade
@Keep
public class SyncObjectServerFacade extends ObjectServerFacade {

    private static final String WRONG_TYPE_OF_CONFIGURATION =
            "'configuration' has to be an instance of 'SyncConfiguration'.";
    @SuppressLint("StaticFieldLeak") //
    private static Context applicationContext;
    private static volatile Method removeSessionMethod;

    @Override
    public void initialize(Context context, String userAgent) {
        if (applicationContext == null) {
            applicationContext = context;
            applicationContext.registerReceiver(new NetworkStateReceiver(),
                    new IntentFilter(ConnectivityManager.CONNECTIVITY_ACTION));
        }
    }

    @Override
    public void realmClosed(RealmConfiguration configuration) {
        // Last Thread using the specified configuration is closed
        // delete the wrapped Java session
        if (configuration instanceof SyncConfiguration) {
            SyncConfiguration syncConfig = (SyncConfiguration) configuration;
            invokeRemoveSession(syncConfig);
        } else {
            throw new IllegalArgumentException(WRONG_TYPE_OF_CONFIGURATION);
        }
    }

    @Override
    public Object[] getSyncConfigurationOptions(RealmConfiguration config) {
        if (config instanceof SyncConfiguration) {
            SyncConfiguration syncConfig = (SyncConfiguration) config;
            User user = syncConfig.getUser();
            App app = user.getApp();
            String rosServerUrl = syncConfig.getServerUrl().toString();
            String rosUserIdentity = user.getId();
            String syncRealmAuthUrl = user.getApp().getConfiguration().getBaseUrl().toString();
            String syncUserRefreshToken = user.getRefreshToken();
            String syncUserAccessToken = user.getAccessToken();
            String deviceId = user.getDeviceId();
            byte sessionStopPolicy = syncConfig.getSessionStopPolicy().getNativeValue();
            String urlPrefix = syncConfig.getUrlPrefix();
            String customAuthorizationHeaderName = app.getConfiguration().getAuthorizationHeaderName();
            Map<String, String> customHeaders = app.getConfiguration().getCustomRequestHeaders();

            // TODO Simplify. org.bson serialization only allows writing full documents, so the partition
            //  key is embedded in a document with key 'value' and unwrapped in JNI.
            BsonValue partitionValue = syncConfig.getPartitionValue();
            String encodedPartitionValue;
            switch (partitionValue.getBsonType()) {
                case STRING:
                case OBJECT_ID:
                case INT32:
                case INT64:
                    encodedPartitionValue = JniBsonProtocol.encode(partitionValue, RealmAppConfiguration.DEFAULT_BSON_CODEC_REGISTRY);
                    break;
                default:
                    throw new IllegalArgumentException("Unsupported type: " + partitionValue);
            }

            int i = 0;
            Object[] configObj = new Object[SYNC_CONFIG_OPTIONS];
            configObj[i++] = rosUserIdentity;
            configObj[i++] = rosServerUrl;
            configObj[i++] = syncRealmAuthUrl;
            configObj[i++] = syncUserRefreshToken;
            configObj[i++] = syncUserAccessToken;
            configObj[i++] = deviceId;
            configObj[i++] = sessionStopPolicy;
            configObj[i++] = urlPrefix;
            configObj[i++] = customAuthorizationHeaderName;
            configObj[i++] = customHeaders;
            configObj[i++] = OsRealmConfig.CLIENT_RESYNC_MODE_MANUAL;
            configObj[i++] = encodedPartitionValue;
            configObj[i++] = app.getSync();
            return configObj;
        } else {
            return new Object[SYNC_CONFIG_OPTIONS];
        }
    }

    public static Context getApplicationContext() {
        return applicationContext;
    }

    @Override
    public void wrapObjectStoreSessionIfRequired(OsRealmConfig config) {
        if (config.getRealmConfiguration() instanceof SyncConfiguration) {
            SyncConfiguration syncConfig = (SyncConfiguration) config.getRealmConfiguration();
            App app = syncConfig.getUser().getApp();
            app.getSync().getOrCreateSession(syncConfig);
        }
    }

    //FIXME remove this reflection call once we redesign the SyncManager to separate interface
    //      from implementation to avoid issue like exposing internal method like SyncManager#removeSession
    //      or SyncSession#close. This happens because SyncObjectServerFacade is internal, whereas
    //      SyncManager#removeSession or SyncSession#close are package private & should not be public.
    private void invokeRemoveSession(SyncConfiguration syncConfig) {
        try {
            if (removeSessionMethod == null) {
                synchronized (SyncObjectServerFacade.class) {
                    if (removeSessionMethod == null) {
                        Method removeSession = Sync.class.getDeclaredMethod("removeSession", SyncConfiguration.class);
                        removeSession.setAccessible(true);
                        removeSessionMethod = removeSession;
                    }
                }
            }
            removeSessionMethod.invoke(syncConfig.getUser().getApp().getSync(), syncConfig);
        } catch (NoSuchMethodException e) {
            throw new RealmException("Could not lookup method to remove session: " + syncConfig.toString(), e);
        } catch (InvocationTargetException e) {
            throw new RealmException("Could not invoke method to remove session: " + syncConfig.toString(), e);
        } catch (IllegalAccessException e) {
            throw new RealmException("Could not remove session: " + syncConfig.toString(), e);
        }
    }

    @Override
    public void downloadInitialRemoteChanges(RealmConfiguration config) {
        if (config instanceof SyncConfiguration) {
            SyncConfiguration syncConfig = (SyncConfiguration) config;
            if (syncConfig.shouldWaitForInitialRemoteData()) {
                if (new AndroidCapabilities().isMainThread()) {
                    throw new IllegalStateException("waitForInitialRemoteData() cannot be used synchronously on the main thread. Use Realm.getInstanceAsync() instead.");
                }
                downloadInitialFullRealm(syncConfig);
            }
        }
    }

    private void downloadInitialFullRealm(SyncConfiguration syncConfig) {
        OsAsyncOpenTask task = new OsAsyncOpenTask(new OsRealmConfig.Builder(syncConfig).build());
        try {
            task.start(syncConfig.getInitialRemoteDataTimeout(TimeUnit.MILLISECONDS), TimeUnit.MILLISECONDS);
        } catch (InterruptedException e) {
            throw new DownloadingRealmInterruptedException(syncConfig, e);
        }
    }

    @Override
    public boolean wasDownloadInterrupted(Throwable throwable) {
        return (throwable instanceof DownloadingRealmInterruptedException);
    }

    @Override
    public void createNativeSyncSession(RealmConfiguration configuration) {
        if (configuration instanceof SyncConfiguration) {
            SyncConfiguration syncConfig = (SyncConfiguration) configuration;
            App app = syncConfig.getUser().getApp();
            app.getSync().getOrCreateSession(syncConfig);
        }
    }

}<|MERGE_RESOLUTION|>--- conflicted
+++ resolved
@@ -28,20 +28,12 @@
 import java.util.Map;
 import java.util.concurrent.TimeUnit;
 
-<<<<<<< HEAD
-import io.realm.RealmApp;
-import io.realm.RealmAppConfiguration;
-import io.realm.RealmConfiguration;
-import io.realm.RealmSync;
-import io.realm.RealmUser;
-import io.realm.SyncConfiguration;
-=======
 import io.realm.mongodb.App;
 import io.realm.RealmConfiguration;
+import io.realm.mongodb.AppConfiguration;
 import io.realm.mongodb.sync.Sync;
 import io.realm.mongodb.User;
 import io.realm.mongodb.sync.SyncConfiguration;
->>>>>>> edfe6000
 import io.realm.exceptions.DownloadingRealmInterruptedException;
 import io.realm.exceptions.RealmException;
 import io.realm.internal.android.AndroidCapabilities;
@@ -106,7 +98,7 @@
                 case OBJECT_ID:
                 case INT32:
                 case INT64:
-                    encodedPartitionValue = JniBsonProtocol.encode(partitionValue, RealmAppConfiguration.DEFAULT_BSON_CODEC_REGISTRY);
+                    encodedPartitionValue = JniBsonProtocol.encode(partitionValue, AppConfiguration.DEFAULT_BSON_CODEC_REGISTRY);
                     break;
                 default:
                     throw new IllegalArgumentException("Unsupported type: " + partitionValue);
