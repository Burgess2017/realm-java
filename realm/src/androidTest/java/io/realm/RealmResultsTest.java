/*
 * Copyright 2014 Realm Inc.
 *
 * Licensed under the Apache License, Version 2.0 (the "License");
 * you may not use this file except in compliance with the License.
 * You may obtain a copy of the License at
 *
 * http://www.apache.org/licenses/LICENSE-2.0
 *
 * Unless required by applicable law or agreed to in writing, software
 * distributed under the License is distributed on an "AS IS" BASIS,
 * WITHOUT WARRANTIES OR CONDITIONS OF ANY KIND, either express or implied.
 * See the License for the specific language governing permissions and
 * limitations under the License.
 */

package io.realm;

import android.test.AndroidTestCase;

import java.util.Date;
import java.util.concurrent.Callable;
import java.util.concurrent.ExecutionException;
import java.util.concurrent.ExecutorService;
import java.util.concurrent.Executors;
import java.util.concurrent.Future;

import io.realm.entities.AllTypes;
import io.realm.entities.NonLatinFieldNames;

public class RealmResultsTest extends AndroidTestCase {
    protected final static int TEST_DATA_SIZE = 2516;
    protected final static int TEST_DATA_FIRST_HALF = 2 * (TEST_DATA_SIZE / 4) - 1;
    protected final static int TEST_DATA_LAST_HALF = 2 * (TEST_DATA_SIZE / 4) + 1;


    protected Realm testRealm;

    private final static String FIELD_STRING = "columnString";
    private final static String FIELD_LONG = "columnLong";
    private final static String FIELD_FLOAT = "columnFloat";
    private final static String FIELD_DOUBLE = "columnDouble";
    private final static String FIELD_BOOLEAN = "columnBoolean";
    private final static String FIELD_DATE = "columnDate";
    private final static String FIELD_KOREAN_CHAR = "델타";
    private final static String FIELD_GREEK_CHAR = "Δέλτα";

    @Override
    protected void setUp() throws InterruptedException {
        Realm.deleteRealmFile(getContext());
        testRealm = Realm.getInstance(getContext());
        populateTestRealm();
    }

    private void populateTestRealm(int objects) {
        testRealm.beginTransaction();
        testRealm.allObjects(AllTypes.class).clear();
        testRealm.allObjects(NonLatinFieldNames.class).clear();

        for (int i = 0; i < objects; ++i) {
            AllTypes allTypes = testRealm.createObject(AllTypes.class);
            allTypes.setColumnBoolean((i % 2) == 0);
            allTypes.setColumnBinary(new byte[]{1, 2, 3});
            allTypes.setColumnDate(new Date((long) 1000*i));
            allTypes.setColumnDouble(3.1415 + i);
            allTypes.setColumnFloat(1.234567f + i);
            allTypes.setColumnString("test data " + i);
            allTypes.setColumnLong(i);
            NonLatinFieldNames nonLatinFieldNames = testRealm.createObject(NonLatinFieldNames.class);
            nonLatinFieldNames.set델타(i);
            nonLatinFieldNames.setΔέλτα(i);
        }
        testRealm.commitTransaction();
    }

    private void populateTestRealm() {
        populateTestRealm(TEST_DATA_SIZE);
    }

    @Override
    protected void tearDown() throws Exception {
        testRealm.close();
    }


    public void testMethodsThrowOnWrongThread() throws ExecutionException, InterruptedException {
        for (Method method : Method.values()) {
            assertTrue(methodWrongThread(method));
        }
    }

    private enum Method {
        METHOD_MIN,
        METHOD_MAX,
        METHOD_SUM,
        METHOD_AVG,
        METHOD_SORT,
        METHOD_WHERE
    }

    public boolean methodWrongThread(final Method method) throws ExecutionException, InterruptedException {
        final RealmResults<AllTypes> allTypeses = testRealm.where(AllTypes.class).findAll();
        ExecutorService executorService = Executors.newSingleThreadExecutor();
        Future<Boolean> future = executorService.submit(new Callable<Boolean>() {
            @Override
            public Boolean call() throws Exception {
                try {
                    switch (method) {
                        case METHOD_MIN:
                            allTypeses.min(FIELD_FLOAT);
                            break;
                        case METHOD_MAX:
                            allTypeses.max(FIELD_FLOAT);
                            break;
                        case METHOD_SUM:
                            allTypeses.sum(FIELD_FLOAT);
                            break;
                        case METHOD_AVG:
                            allTypeses.average(FIELD_FLOAT);
                            break;
                        case METHOD_SORT:
                            allTypeses.sort(FIELD_FLOAT);
                            break;
                        case METHOD_WHERE:
                            allTypeses.where();
                    }
                    return false;
                } catch (IllegalStateException ignored) {
                    return true;
                }
            }
        });
        return future.get();
    }

    // test io.realm.ResultList Api

    // void clear(Class<?> classSpec)
    public void testClearEmptiesTable() {
        RealmResults<AllTypes> resultList = testRealm.where(AllTypes.class).findAll();
        assertEquals(TEST_DATA_SIZE, resultList.size());

        testRealm.beginTransaction();
        resultList.clear();
        testRealm.commitTransaction();

        assertEquals(0, resultList.size());
    }

    /*public void testRemoveLastShouldFail() {
        RealmResults<AllTypes> resultsList = realm.where(AllTypes.class).equalTo(FIELD_STRING, "Not there").findAll();
        try {
            realm.beginTransaction();
            resultsList.removeLast();
            fail("Should give exception");
        } catch (IllegalArgumentException e) {

        } finally {
            realm.commitTransaction();
        }
    }*/

    public void testResultListGet() {
        RealmResults<AllTypes> resultList = testRealm.where(AllTypes.class).findAll();

        AllTypes allTypes = resultList.get(0);
        assertTrue(allTypes.getColumnString().startsWith("test data"));
    }

    public void testResultListFirstIsFirst() {
        RealmResults<AllTypes> resultList = testRealm.where(AllTypes.class).findAll();

        AllTypes allTypes = resultList.first();
        assertTrue(allTypes.getColumnString().startsWith("test data 0"));
    }

    public void testResultListLastIsLast() {
        RealmResults<AllTypes> resultList = testRealm.where(AllTypes.class).findAll();

        AllTypes allTypes = resultList.last();
        assertEquals((TEST_DATA_SIZE - 1), allTypes.getColumnLong());
    }

    public void testMinValueIsMinValue() {
        RealmResults<AllTypes> resultList = testRealm.where(AllTypes.class).findAll();

        Number minimum = resultList.min(FIELD_LONG);
        assertEquals(0, minimum.intValue());
    }

    public void testMaxValueIsMaxValue() {
        RealmResults<AllTypes> resultList = testRealm.where(AllTypes.class).findAll();

        Number maximum = resultList.max(FIELD_LONG);
        assertEquals(TEST_DATA_SIZE - 1, maximum.intValue());
    }

    public void testSumGivesCorrectValue() {
        RealmResults<AllTypes> resultList = testRealm.where(AllTypes.class).findAll();

        Number sum = resultList.sum(FIELD_LONG);
        // Sum of numbers 0 to M-1: (M-1)*M/2
        assertEquals((TEST_DATA_SIZE - 1) * TEST_DATA_SIZE / 2, sum.intValue());
    }

    public void testSumGivesCorrectValueWithNonLatinColumnNames() {
        RealmResults<NonLatinFieldNames> resultList = testRealm.where(NonLatinFieldNames.class).findAll();

        Number sum = resultList.sum(FIELD_KOREAN_CHAR);
        // Sum of numbers 0 to M-1: (M-1)*M/2
        assertEquals((TEST_DATA_SIZE - 1) * TEST_DATA_SIZE / 2, sum.intValue());

        sum = resultList.sum(FIELD_GREEK_CHAR);
        // Sum of numbers 0 to M-1: (M-1)*M/2
        assertEquals((TEST_DATA_SIZE - 1) * TEST_DATA_SIZE / 2, sum.intValue());
    }

    public void testAvgGivesCorrectValue() {
        RealmResults<AllTypes> resultList = testRealm.where(AllTypes.class).findAll();
        double N = (double) TEST_DATA_SIZE;

        // Sum of numbers 1 to M: M*(M+1)/2
        // See setUp() for values of fields
        // N = TEST_DATA_SIZE

        // Type: double; a = 3.1415
        // a, a+1, ..., a+i, ..., a+N-1
        // sum = 3.1415*N + N*(N-1)/2
        // average = sum/N = 3.1415+(N-1)/2
        double average = 3.1415 + (N - 1.0) * 0.5;
        assertEquals(average, resultList.average(FIELD_DOUBLE), 0.0001);

        // Type: long
        // 0, 1, ..., N-1
        // sum = N*(N-1)/2
        // average = sum/N = (N-1)/2
        assertEquals(0.5 * (N - 1), resultList.average(FIELD_LONG), 0.0001);

        // Type: float; b = 1.234567
        // b, b+1, ..., b+i, ..., b+N-1
        // sum = b*N + N*(N-1)/2
        // average = sum/N = b + (N-1)/2
        assertEquals(1.234567 + 0.5 * (N - 1.0), resultList.average(FIELD_FLOAT), 0.0001);
    }

    public void testRemove() {
        RealmResults<AllTypes> resultList = testRealm.where(AllTypes.class).findAll();
        testRealm.beginTransaction();
        resultList.remove(0);
        testRealm.commitTransaction();

        assertEquals(TEST_DATA_SIZE - 1, resultList.size());

        AllTypes allTypes = resultList.get(0);
        assertEquals(1, allTypes.getColumnLong());
    }

    public void testRemoveLast() {
        RealmResults<AllTypes> resultList = testRealm.where(AllTypes.class).findAll();

        testRealm.beginTransaction();

        resultList.removeLast();

        testRealm.commitTransaction();

        assertEquals("ResultList.removeLast did not remove record", TEST_DATA_SIZE - 1, resultList.size());

        AllTypes allTypes = resultList.get(resultList.size() - 1);
        assertEquals("ResultList.removeLast unexpected last record", TEST_DATA_SIZE - 2, allTypes.getColumnLong());

        RealmResults<AllTypes> resultListCheck = testRealm.where(AllTypes.class).findAll();
        assertEquals("ResultList.removeLast not committed", TEST_DATA_SIZE - 1, resultListCheck.size());
    }

    public void testSortByLong() {
        RealmResults<AllTypes> resultList = testRealm.where(AllTypes.class).findAll();
        RealmResults<AllTypes> sortedList = testRealm.allObjects(AllTypes.class);
        sortedList.sort(FIELD_LONG, RealmResults.SORT_ORDER_DESCENDING);
        assertEquals("Should have same size", resultList.size(), sortedList.size());
        assertEquals(TEST_DATA_SIZE, sortedList.size());
        assertEquals("First excepted to be last", resultList.first().getColumnLong(), sortedList.last().getColumnLong());

        RealmResults<AllTypes> reverseList = sortedList;
        reverseList.sort(FIELD_LONG, RealmResults.SORT_ORDER_ASCENDING);
        assertEquals(TEST_DATA_SIZE, reverseList.size());
        assertEquals("First excepted to be first", resultList.first().getColumnLong(), reverseList.first().getColumnLong());
        assertEquals("Last excepted to be last", resultList.last().getColumnLong(), reverseList.last().getColumnLong());

        RealmResults<AllTypes> reserveSortedList = reverseList;
        reverseList.sort(FIELD_LONG, RealmResults.SORT_ORDER_DESCENDING);
        assertEquals(TEST_DATA_SIZE, reserveSortedList.size());
    }

    public void testSortByDate() {
        RealmResults<AllTypes> resultList = testRealm.where(AllTypes.class).findAll();
        RealmResults<AllTypes> sortedList = resultList.where().findAll();
        sortedList.sort(FIELD_DATE, RealmResults.SORT_ORDER_DESCENDING);
        assertEquals(resultList.size(), sortedList.size());
        assertEquals(TEST_DATA_SIZE, sortedList.size());
        assertEquals(resultList.first().getColumnDate(), sortedList.last().getColumnDate());

        RealmResults<AllTypes> reverseList = sortedList.where().findAll();
        reverseList.sort(FIELD_DATE, RealmResults.SORT_ORDER_ASCENDING);
        assertEquals(TEST_DATA_SIZE, reverseList.size());
        assertEquals(resultList.first().getColumnDate(), reverseList.first().getColumnDate());
        assertEquals(resultList.last().getColumnDate(), reverseList.last().getColumnDate());

        RealmResults<AllTypes> reserveSortedList = reverseList.where().findAll();
        reserveSortedList.sort(FIELD_DATE, RealmResults.SORT_ORDER_DESCENDING);
        assertEquals(TEST_DATA_SIZE, reserveSortedList.size());
    }

    public void testSortByBoolean() {
        RealmResults<AllTypes> resultList = testRealm.where(AllTypes.class).findAll();
        RealmResults<AllTypes> sortedList = resultList.where().findAll();
        sortedList.sort(FIELD_BOOLEAN, RealmResults.SORT_ORDER_DESCENDING);
        assertEquals(resultList.size(), sortedList.size());
        assertEquals(TEST_DATA_SIZE, sortedList.size());
        assertEquals(false, sortedList.last().isColumnBoolean());
        assertEquals(true, sortedList.first().isColumnBoolean());
        assertEquals(true, sortedList.get(TEST_DATA_FIRST_HALF).isColumnBoolean());
        assertEquals(false, sortedList.get(TEST_DATA_LAST_HALF).isColumnBoolean());

        RealmResults<AllTypes> reverseList = sortedList.where().findAll();
        reverseList.sort(FIELD_BOOLEAN, RealmResults.SORT_ORDER_ASCENDING);
        assertEquals(TEST_DATA_SIZE, reverseList.size());
        assertEquals(true, reverseList.last().isColumnBoolean());
        assertEquals(false, reverseList.first().isColumnBoolean());
        assertEquals(false, reverseList.get(TEST_DATA_FIRST_HALF).isColumnBoolean());
        assertEquals(true, reverseList.get(TEST_DATA_LAST_HALF).isColumnBoolean());

        RealmResults<AllTypes> reserveSortedList = reverseList.where().findAll();
        reserveSortedList.sort(FIELD_BOOLEAN, RealmResults.SORT_ORDER_DESCENDING);
        assertEquals(TEST_DATA_SIZE, reserveSortedList.size());
        assertEquals(reserveSortedList.first(), sortedList.first());
    }

    public void testSortByString() {
        RealmResults<AllTypes> resultList = testRealm.where(AllTypes.class).findAll();
        RealmResults<AllTypes> sortedList = resultList.where().findAll();
        sortedList.sort(FIELD_STRING, RealmResults.SORT_ORDER_DESCENDING);

        assertEquals(resultList.size(), sortedList.size());
        assertEquals(TEST_DATA_SIZE, sortedList.size());
        assertEquals(resultList.first().getColumnString(), sortedList.last().getColumnString());

        RealmResults<AllTypes> reverseList = sortedList.where().findAll();
        reverseList.sort(FIELD_STRING, RealmResults.SORT_ORDER_ASCENDING);
        assertEquals(TEST_DATA_SIZE, reverseList.size());
        assertEquals(resultList.first().getColumnString(), reverseList.first().getColumnString());

        int numberOfDigits = 1 + ((int) Math.log10(TEST_DATA_SIZE));
        int largestNumber = 1;
        for (int i = 1; i < numberOfDigits; i++)
            largestNumber *= 10;  // 10*10* ... *10
        largestNumber = largestNumber - 1;
        assertEquals(resultList.get(largestNumber).getColumnString(), reverseList.last().getColumnString());
        RealmResults<AllTypes> reverseSortedList = reverseList.where().findAll();
        reverseList.sort(FIELD_STRING, RealmResults.SORT_ORDER_DESCENDING);
        assertEquals(TEST_DATA_SIZE, reverseSortedList.size());
    }

    public void testSortByDouble() {
        RealmResults<AllTypes> resultList = testRealm.where(AllTypes.class).findAll();
        RealmResults<AllTypes> sortedList = resultList.where().findAll();
        sortedList.sort(FIELD_DOUBLE, RealmResults.SORT_ORDER_DESCENDING);
        assertEquals(resultList.size(), sortedList.size());
        assertEquals(TEST_DATA_SIZE, sortedList.size());
        assertEquals(resultList.first().getColumnDouble(), sortedList.last().getColumnDouble());

        RealmResults<AllTypes> reverseList = sortedList.where().findAll();
        reverseList.sort(FIELD_DOUBLE, RealmResults.SORT_ORDER_ASCENDING);
        assertEquals(TEST_DATA_SIZE, reverseList.size());
        assertEquals(resultList.first().getColumnDouble(), reverseList.first().getColumnDouble());
        assertEquals(resultList.last().getColumnDouble(), reverseList.last().getColumnDouble());

        RealmResults<AllTypes> reverseSortedList = reverseList.where().findAll();
        reverseSortedList.sort(FIELD_DOUBLE, RealmResults.SORT_ORDER_DESCENDING);
        assertEquals(TEST_DATA_SIZE, reverseSortedList.size());
    }

    public void testSortByFloat() {
        RealmResults<AllTypes> resultList = testRealm.where(AllTypes.class).findAll();
        RealmResults<AllTypes> sortedList = resultList.where().findAll();
        sortedList.sort(FIELD_FLOAT, RealmResults.SORT_ORDER_DESCENDING);
        assertEquals(resultList.size(), sortedList.size());
        assertEquals(TEST_DATA_SIZE, sortedList.size());
        assertEquals(resultList.first().getColumnFloat(), sortedList.last().getColumnFloat());

        RealmResults<AllTypes> reverseList = sortedList.where().findAll();
        reverseList.sort(FIELD_FLOAT, RealmResults.SORT_ORDER_ASCENDING);
        assertEquals(TEST_DATA_SIZE, reverseList.size());
        assertEquals(resultList.first().getColumnFloat(), reverseList.first().getColumnFloat());
        assertEquals(resultList.last().getColumnFloat(), reverseList.last().getColumnFloat());

        RealmResults<AllTypes> reverseSortedList = reverseList.where().findAll();
        reverseSortedList.sort(FIELD_FLOAT, RealmResults.SORT_ORDER_DESCENDING);
        assertEquals(TEST_DATA_SIZE, reverseSortedList.size());
    }

    public void testSortOnNonExistingColumn() {
        try {
            RealmResults<AllTypes> resultList = testRealm.where(AllTypes.class).findAll();
            resultList.sort("Non-existing");
            fail("Column should not exist");
        } catch (IllegalArgumentException ignored) {
        }
    }

    public void testSortWithDanishCharacters() {
        testRealm.beginTransaction();
        testRealm.clear(AllTypes.class);
        AllTypes at1 = testRealm.createObject(AllTypes.class);
        at1.setColumnString("Æble");
        AllTypes at2 = testRealm.createObject(AllTypes.class);
        at2.setColumnString("Øl");
        AllTypes at3 = testRealm.createObject(AllTypes.class);
        at3.setColumnString("Århus");
        testRealm.commitTransaction();

        RealmResults<AllTypes> result = testRealm.allObjects(AllTypes.class);
        RealmResults<AllTypes> sortedResult = result.where().findAll();
        sortedResult.sort(FIELD_STRING);

        assertEquals(3, sortedResult.size());
        assertEquals("Æble", sortedResult.first().getColumnString());
        assertEquals("Æble", sortedResult.get(0).getColumnString());
        assertEquals("Øl", sortedResult.get(1).getColumnString());
        assertEquals("Århus", sortedResult.get(2).getColumnString());

        RealmResults<AllTypes> reverseResult = result.where().findAll();
        reverseResult.sort(FIELD_STRING, RealmResults.SORT_ORDER_DESCENDING);
        assertEquals(3, reverseResult.size());
        assertEquals("Æble", reverseResult.last().getColumnString());
        assertEquals("Århus", reverseResult.get(0).getColumnString());
        assertEquals("Øl", reverseResult.get(1).getColumnString());
        assertEquals("Æble", reverseResult.get(2).getColumnString());
    }

    public void testSortWithRussianCharacters() {
        testRealm.beginTransaction();
        testRealm.clear(AllTypes.class);
        AllTypes at1 = testRealm.createObject(AllTypes.class);
        at1.setColumnString("Санкт-Петербург");
        AllTypes at2 = testRealm.createObject(AllTypes.class);
        at2.setColumnString("Москва");
        AllTypes at3 = testRealm.createObject(AllTypes.class);
        at3.setColumnString("Новороссийск");
        testRealm.commitTransaction();

        RealmResults<AllTypes> result = testRealm.allObjects(AllTypes.class);
        RealmResults<AllTypes> sortedResult = result.where().findAll();
        sortedResult.sort(FIELD_STRING);

        assertEquals(3, sortedResult.size());
        assertEquals("Москва", sortedResult.first().getColumnString());
        assertEquals("Москва", sortedResult.get(0).getColumnString());
        assertEquals("Новороссийск", sortedResult.get(1).getColumnString());
        assertEquals("Санкт-Петербург", sortedResult.get(2).getColumnString());

        RealmResults<AllTypes> reverseResult = result.where().findAll();
        reverseResult.sort(FIELD_STRING, RealmResults.SORT_ORDER_DESCENDING);
        assertEquals(3, reverseResult.size());
        assertEquals("Москва", reverseResult.last().getColumnString());
        assertEquals("Санкт-Петербург", reverseResult.get(0).getColumnString());
        assertEquals("Новороссийск", reverseResult.get(1).getColumnString());
        assertEquals("Москва", reverseResult.get(2).getColumnString());
    }

    public void testSortWithGreekCharacters() {
        testRealm.beginTransaction();
        testRealm.clear(AllTypes.class);
        AllTypes at1 = testRealm.createObject(AllTypes.class);
        at1.setColumnString("αύριο");
        AllTypes at2 = testRealm.createObject(AllTypes.class);
        at2.setColumnString("ημέρες");
        AllTypes at3 = testRealm.createObject(AllTypes.class);
        at3.setColumnString("δοκιμές");
        testRealm.commitTransaction();

        RealmResults<AllTypes> result = testRealm.allObjects(AllTypes.class);
        RealmResults<AllTypes> sortedResult = result.where().findAll();
        sortedResult.sort(FIELD_STRING);

        assertEquals(3, sortedResult.size());
        assertEquals("αύριο", sortedResult.first().getColumnString());
        assertEquals("αύριο", sortedResult.get(0).getColumnString());
        assertEquals("δοκιμές", sortedResult.get(1).getColumnString());
        assertEquals("ημέρες", sortedResult.get(2).getColumnString());

        RealmResults<AllTypes> reverseResult = result.where().findAll();
        reverseResult.sort(FIELD_STRING, RealmResults.SORT_ORDER_DESCENDING);
        assertEquals(3, reverseResult.size());
        assertEquals("αύριο", reverseResult.last().getColumnString());
        assertEquals("ημέρες", reverseResult.get(0).getColumnString());
        assertEquals("δοκιμές", reverseResult.get(1).getColumnString());
        assertEquals("αύριο", reverseResult.get(2).getColumnString());
    }

    //No sorting order defined. There are Korean, Arabic and Chinese characters.
    public void testSortWithManyDifferentCharacters() {
        testRealm.beginTransaction();
        testRealm.clear(AllTypes.class);
        AllTypes at1 = testRealm.createObject(AllTypes.class);
        at1.setColumnString("단위");
        AllTypes at2 = testRealm.createObject(AllTypes.class);
        at2.setColumnString("테스트");
        AllTypes at3 = testRealm.createObject(AllTypes.class);
        at3.setColumnString("وحدة");
        AllTypes at4 = testRealm.createObject(AllTypes.class);
        at4.setColumnString("اختبار");
        AllTypes at5 = testRealm.createObject(AllTypes.class);
        at5.setColumnString("单位");
        AllTypes at6 = testRealm.createObject(AllTypes.class);
        at6.setColumnString("试验");
        AllTypes at7 = testRealm.createObject(AllTypes.class);
        at7.setColumnString("單位");
        AllTypes at8 = testRealm.createObject(AllTypes.class);
        at8.setColumnString("測試");
        testRealm.commitTransaction();

        RealmResults<AllTypes> result = testRealm.allObjects(AllTypes.class);
        RealmResults<AllTypes> sortedResult = result.where().findAll();
        sortedResult.sort(FIELD_STRING);

        assertEquals(8, sortedResult.size());

        RealmResults<AllTypes> reverseResult = result;
        reverseResult.sort(FIELD_STRING, RealmResults.SORT_ORDER_DESCENDING);
        assertEquals(8, reverseResult.size());
    }

    public void testSortWithTwoLanguages() {
        testRealm.beginTransaction();
        testRealm.clear(AllTypes.class);
        AllTypes allTypes1 = testRealm.createObject(AllTypes.class);
        allTypes1.setColumnString("test");
        AllTypes allTypes2 = testRealm.createObject(AllTypes.class);
        allTypes2.setColumnString("αύριο");
        AllTypes allTypes3 = testRealm.createObject(AllTypes.class);
        testRealm.commitTransaction();
        allTypes3.setColumnString("work");
        try {
            RealmResults<AllTypes> result = testRealm.allObjects(AllTypes.class);
            result.sort(FIELD_STRING);
        } catch (IllegalArgumentException e) {
            fail("Failed to sort with two kinds of alphabets");
        }
    }

    public void testWithEmptyRealmObjects() {
        testRealm.beginTransaction();
        testRealm.clear(AllTypes.class);
        testRealm.commitTransaction();
        try {
            testRealm.where(AllTypes.class).findAll().sort(FIELD_STRING);
        } catch (IllegalArgumentException e) {
            fail("Failed to sort an empty RealmResults");
        }
    }

    public void testCount() {
        assertEquals(TEST_DATA_SIZE, testRealm.where(AllTypes.class).count());
    }

    public void testFindFirst() {
        AllTypes result = testRealm.where(AllTypes.class).findFirst();
        assertEquals(0, result.getColumnLong());
        assertEquals("test data 0", result.getColumnString());

        AllTypes none = testRealm.where(AllTypes.class).equalTo(FIELD_STRING, "smurf").findFirst();
        assertNull(none);
    }

    public void testManyConditions() {
        RealmQuery<AllTypes> query = testRealm.where(AllTypes.class);
        query.equalTo(FIELD_LONG, 0);
        for (int i = 1; i < TEST_DATA_SIZE; i++) {
            query.or().equalTo(FIELD_LONG, i);
        }
        RealmResults<AllTypes> allTypesRealmResults = query.findAll();
        assertEquals(TEST_DATA_SIZE, allTypesRealmResults.size());
    }

    public void testWhere() {
        RealmQuery<AllTypes> query = testRealm.where(AllTypes.class).findAll().where();
        assertNotNull(query);
    }

    public void testQueryResult() {
        RealmResults<AllTypes> allTypes = testRealm.where(AllTypes.class).findAll();
        assertEquals(TEST_DATA_SIZE, allTypes.size());

        // querying a RealmResults should find objects that fulfill the condition
        RealmResults<AllTypes> onedigits = allTypes.where().lessThan(FIELD_LONG, 10).findAll();
        assertEquals(Math.min(10, TEST_DATA_SIZE), onedigits.size());

        // if no objects fulfill conditions, the result has zero objects
        RealmResults<AllTypes> none = allTypes.where().greaterThan(FIELD_LONG, TEST_DATA_SIZE).findAll();
        assertEquals(0, none.size());

        // querying a result with zero objects must give zero objects
        RealmResults<AllTypes> stillNone = none.where().greaterThan(FIELD_LONG, TEST_DATA_SIZE).findAll();
        assertEquals(0, stillNone.size());
    }

<<<<<<< HEAD
    public void testFindAllSorted() {
        RealmResults<AllTypes> allTypes = testRealm.where(AllTypes.class).findAll(FIELD_LONG, RealmResults.SORT_ORDER_ASCENDING);
        assertEquals(TEST_DATA_SIZE, allTypes.size());
        assertEquals(0, allTypes.first().getColumnLong());
        assertEquals(TEST_DATA_SIZE - 1, allTypes.last().getColumnLong());

        RealmResults<AllTypes> reverseList = testRealm.where(AllTypes.class).findAll(FIELD_LONG, RealmResults.SORT_ORDER_DESCENDING);
        assertEquals(TEST_DATA_SIZE, reverseList.size());
        assertEquals(0, reverseList.last().getColumnLong());
        assertEquals(TEST_DATA_SIZE - 1, reverseList.first().getColumnLong());

        try {
            RealmResults<AllTypes> none = testRealm.where(AllTypes.class).findAll("invalid", RealmResults.SORT_ORDER_DESCENDING);
            fail();
        } catch (IllegalArgumentException ignored) {}
    }
=======
    public void testQueryDateField() {
        RealmQuery<AllTypes> query = testRealm.where(AllTypes.class).equalTo(FIELD_DATE, new Date(5000));
        RealmResults<AllTypes> all = query.findAll();
        assertEquals(1, query.count());
        assertEquals(1, all.size());
    }

    // TODO: More extended tests of querying all types must be done.
>>>>>>> 67685580
}<|MERGE_RESOLUTION|>--- conflicted
+++ resolved
@@ -605,7 +605,6 @@
         assertEquals(0, stillNone.size());
     }
 
-<<<<<<< HEAD
     public void testFindAllSorted() {
         RealmResults<AllTypes> allTypes = testRealm.where(AllTypes.class).findAll(FIELD_LONG, RealmResults.SORT_ORDER_ASCENDING);
         assertEquals(TEST_DATA_SIZE, allTypes.size());
@@ -622,7 +621,7 @@
             fail();
         } catch (IllegalArgumentException ignored) {}
     }
-=======
+
     public void testQueryDateField() {
         RealmQuery<AllTypes> query = testRealm.where(AllTypes.class).equalTo(FIELD_DATE, new Date(5000));
         RealmResults<AllTypes> all = query.findAll();
@@ -631,5 +630,4 @@
     }
 
     // TODO: More extended tests of querying all types must be done.
->>>>>>> 67685580
 }