/*
 * Copyright 2014 Realm Inc.
 *
 * Licensed under the Apache License, Version 2.0 (the "License");
 * you may not use this file except in compliance with the License.
 * You may obtain a copy of the License at
 *
 * http://www.apache.org/licenses/LICENSE-2.0
 *
 * Unless required by applicable law or agreed to in writing, software
 * distributed under the License is distributed on an "AS IS" BASIS,
 * WITHOUT WARRANTIES OR CONDITIONS OF ANY KIND, either express or implied.
 * See the License for the specific language governing permissions and
 * limitations under the License.
 */

package io.realm;

import android.test.AndroidTestCase;

import java.util.Calendar;
import java.util.Date;
import java.util.HashSet;
import java.util.Set;
import java.util.concurrent.Callable;
import java.util.concurrent.ExecutionException;
import java.util.concurrent.ExecutorService;
import java.util.concurrent.Executors;
import java.util.concurrent.Future;

import io.realm.entities.AllTypes;
import io.realm.entities.CyclicType;
import io.realm.entities.AnnotationNameConventions;
import io.realm.entities.Dog;
import io.realm.internal.Row;


public class RealmObjectTest extends AndroidTestCase {

    private Realm testRealm;

    private static final int TEST_SIZE = 5;
    private static final boolean REMOVE_FIRST = true;
    private static final boolean REMOVE_LAST = false;

    @Override
    protected void setUp() throws Exception {
        Realm.deleteRealmFile(getContext());
        testRealm = Realm.getInstance(getContext());
    }

<<<<<<< HEAD
    // test io.testRealm.RealmObject Api
=======
    @Override
    protected void tearDown() throws Exception {
        testRealm.close();
    }

    // test io.realm.RealmObject Api
>>>>>>> 4222953e

    // Row realmGetRow()
    public void testRealmGetRowReturnsValidRow() {

        testRealm.beginTransaction();
        RealmObject realmObject = testRealm.createObject(AllTypes.class);

        Row row = realmObject.row;

        testRealm.commitTransaction();
        assertNotNull("RealmObject.realmGetRow returns zero ", row);
        assertEquals(8, row.getColumnCount());
    }

    public void testStringEncoding() {
        String[] strings = {"ABCD", "ÆØÅ", "Ö∫Ë", "ΠΑΟΚ", "Здравей"};

        testRealm.beginTransaction();
        testRealm.clear(AllTypes.class);

        for (String str : strings) {
            AllTypes obj1 = testRealm.createObject(AllTypes.class);
            obj1.setColumnString(str);
        }
        testRealm.commitTransaction();

        RealmResults<AllTypes> objects = testRealm.allObjects(AllTypes.class);
        assertEquals(strings.length, objects.size());
        int i = 0;
        for (AllTypes obj : objects) {
            String s = obj.getColumnString();
            assertEquals(strings[i], s);
            i++;
        }
    }

    // removing original object and see if has been removed
    public void testRemoveFromRealm() {
        Realm realm = Realm.getInstance(getContext());
        realm.beginTransaction();
        Dog rex = realm.createObject(Dog.class);
        rex.setName("Rex");
        Dog fido = realm.createObject(Dog.class);
        fido.setName("Fido");
        realm.commitTransaction();

        RealmResults<Dog> allDogsBefore = realm.where(Dog.class).equalTo("name", "Rex").findAll();
        assertEquals(1, allDogsBefore.size());

        realm.beginTransaction();
        rex.removeFromRealm();
        realm.commitTransaction();

        RealmResults<Dog> allDogsAfter = realm.where(Dog.class).equalTo("name", "Rex").findAll();
        assertEquals(0  , allDogsAfter.size());

        fido.getName();
        try {
            rex.getName();
            realm.close();
            fail();
        } catch (IllegalStateException ignored) {}

        // deleting rex twice should fail
        realm.beginTransaction();
        try {
            rex.removeFromRealm();
            realm.close();
            fail();
        } catch (IllegalStateException ignored) {}
        realm.commitTransaction();
        realm.close();
    }

    // query for an object, remove it and see it has been removed from realm
    public void testRemoveResultFromRealm() {
        Realm realm = Realm.getInstance(getContext());
        realm.beginTransaction();
        realm.clear(Dog.class);
        Dog dogToAdd = realm.createObject(Dog.class);
        dogToAdd.setName("Rex");
        realm.commitTransaction();

        assertEquals(1, realm.allObjects(Dog.class).size());

        Dog dogToRemove = realm.where(Dog.class).findFirst();
        assertNotNull(dogToRemove);
        realm.beginTransaction();
        dogToRemove.removeFromRealm();
        realm.commitTransaction();

        assertEquals(0, realm.allObjects(Dog.class).size());
        try {
            dogToAdd.getName();
            realm.close();
            fail();
        }
        catch (IllegalStateException ignored) {}
        try {
            dogToRemove.getName();
            realm.close();
            fail();
        }
        catch (IllegalStateException ignored) {}
        realm.close();
    }

    public void removeOneByOne(boolean atFirst) {
        Set<Long> ages = new HashSet<Long>();
        testRealm.beginTransaction();
        testRealm.clear(Dog.class);
        for (int i = 0; i < TEST_SIZE; i++) {
            Dog dog = testRealm.createObject(Dog.class);
            dog.setAge(i);
            ages.add((long) i);
        }
        testRealm.commitTransaction();

        assertEquals(TEST_SIZE, testRealm.allObjects(Dog.class).size());

        RealmResults<Dog> dogs = testRealm.allObjects(Dog.class);
        for (int i = 0; i < TEST_SIZE; i++) {
            testRealm.beginTransaction();
            Dog dogToRemove;
            if (atFirst) {
                dogToRemove = dogs.first();
            } else {
                dogToRemove = dogs.last();
            }
            ages.remove(Long.valueOf(dogToRemove.getAge()));
            dogToRemove.removeFromRealm();

            // object is no longer valid
            try {
                dogToRemove.getAge();
                fail();
            }
            catch (IllegalStateException ignored) {}

            testRealm.commitTransaction();

            // and removed from realm and remaining objects are place correctly
            RealmResults<Dog> remainingDogs = testRealm.allObjects(Dog.class);
            assertEquals(TEST_SIZE - i - 1, remainingDogs.size());
            for (Dog dog : remainingDogs) {
                assertTrue(ages.contains(Long.valueOf(dog.getAge())));
            }
        }
    }

    public void testRemoveFromRealmAtPosition() {
        removeOneByOne(REMOVE_FIRST);
        removeOneByOne(REMOVE_LAST);
    }

    public boolean methodWrongThread(final boolean callGetter) throws ExecutionException, InterruptedException {
        Realm realm = Realm.getInstance(getContext());
        realm.beginTransaction();
        realm.createObject(AllTypes.class);
        realm.commitTransaction();
        final AllTypes allTypes = realm.where(AllTypes.class).findFirst();
        ExecutorService executorService = Executors.newSingleThreadExecutor();
        Future<Boolean> future = executorService.submit(new Callable<Boolean>() {
            @Override
            public Boolean call() throws Exception {
                try {
                    if (callGetter) {
                        allTypes.getColumnFloat();
                    } else {
                        allTypes.setColumnFloat(1.0f);
                    }
                    return false;
                } catch (IllegalStateException ignored) {
                    return true;
                }
            }
        });

        Boolean result = future.get();
        realm.close();
        return result;
    }

    public void testGetSetWrongThread() throws ExecutionException, InterruptedException {
        assertTrue(methodWrongThread(true));
        assertTrue(methodWrongThread(false));
    }

    public void testEquals() {
        testRealm.beginTransaction();
        CyclicType ct = testRealm.createObject(CyclicType.class);
        ct.setName("Foo");
        testRealm.commitTransaction();

        CyclicType ct1 = testRealm.where(CyclicType.class).findFirst();
        CyclicType ct2 = testRealm.where(CyclicType.class).findFirst();

        assertTrue(ct1.equals(ct1));
        assertTrue(ct2.equals(ct2));
    }

    public void testEquals_afterModification() {
        testRealm.beginTransaction();
        CyclicType ct = testRealm.createObject(CyclicType.class);
        ct.setName("Foo");
        testRealm.commitTransaction();

        CyclicType ct1 = testRealm.where(CyclicType.class).findFirst();
        CyclicType ct2 = testRealm.where(CyclicType.class).findFirst();

        testRealm.beginTransaction();
        ct1.setName("Baz");
        testRealm.commitTransaction();

        assertTrue(ct1.equals(ct1));
        assertTrue(ct2.equals(ct2));
    }

    public void testEquals_standAlone() {
        testRealm.beginTransaction();
        CyclicType ct1 = testRealm.createObject(CyclicType.class);
        ct1.setName("Foo");
        testRealm.commitTransaction();

        CyclicType ct2 = new CyclicType();
        ct2.setName("Bar");

        assertFalse(ct1.equals(ct2));
        assertFalse(ct2.equals(ct1));
    }

    public void testCyclicEquals() {
        Realm realm = Realm.getInstance(getContext());
        realm.beginTransaction();
        realm.clear(CyclicType.class);
        CyclicType foo = realm.createObject(CyclicType.class);
        foo.setName("Foo");
        CyclicType bar = realm.createObject(CyclicType.class);
        bar.setName("Bar");

        // Setup cycle on normal object references
        foo.setObject(bar);
        bar.setObject(foo);

        realm.commitTransaction();

        assertEquals(foo, realm.where(CyclicType.class).equalTo("name", "Foo").findFirst());
    }

    public void testCyclicToString() {
        testRealm.beginTransaction();
        testRealm.clear(CyclicType.class);
        CyclicType foo = testRealm.createObject(CyclicType.class);
        foo.setName("Foo");
        CyclicType bar = testRealm.createObject(CyclicType.class);
        bar.setName("Bar");

        // Setup cycle on normal object references
        foo.setObject(bar);
        bar.setObject(foo);

        testRealm.commitTransaction();

        String expected = "CyclicType = [{name:Foo},{object:CyclicType@1},{objects:CyclicType@[]}]";
        assertEquals(expected, foo.toString());
    }

    public void testCyclicHashCode() {
        testRealm.beginTransaction();
        testRealm.clear(CyclicType.class);
        CyclicType foo = testRealm.createObject(CyclicType.class);
        foo.setName("Foo");
        CyclicType bar = testRealm.createObject(CyclicType.class);
        bar.setName("Bar");

        // Setup cycle on normal object references
        foo.setObject(bar);
        bar.setObject(foo);

        testRealm.commitTransaction();

        assertEquals(1344723738, foo.hashCode());
    }
    public void testDateType() {
        long testDatesNotValid[] = {Long.MIN_VALUE, Long.MAX_VALUE};
        long testDatesValid[] = {-1000, 0, 1000};
        long testDatesLoosePrecision[] = {1, 1001};

        // test valid dates
        testRealm.beginTransaction();
        testRealm.clear(AllTypes.class);
        for (long value : testDatesValid) {
            AllTypes allTypes = testRealm.createObject(AllTypes.class);
            allTypes.setColumnDate(new Date(value));
        }
        testRealm.commitTransaction();

        int i = 0;
        for (AllTypes allTypes : testRealm.allObjects(AllTypes.class)) {
            assertEquals("Item " + i, new Date(testDatesValid[i]), allTypes.getColumnDate());
            i++;
        }

        // test valid dates but with precision lost
        testRealm.beginTransaction();
        testRealm.clear(AllTypes.class);
        for (long value : testDatesLoosePrecision) {
            AllTypes allTypes = testRealm.createObject(AllTypes.class);
            allTypes.setColumnDate(new Date(value));
        }
        testRealm.commitTransaction();

        i = 0;
        for (AllTypes allTypes : testRealm.allObjects(AllTypes.class)) {
            assertFalse("Item " + i, new Date(testDatesLoosePrecision[i]) == allTypes.getColumnDate());
            assertEquals("Item " + i, new Date(1000*(testDatesLoosePrecision[i]/1000)), allTypes.getColumnDate());
            i++;
        }

        // test invalid dates
        for (long value : testDatesNotValid) {
            try {
                testRealm.beginTransaction();
                testRealm.clear(AllTypes.class);
                AllTypes allTypes = testRealm.createObject(AllTypes.class);
                allTypes.setColumnDate(new Date(value));
                testRealm.commitTransaction();
                fail();
            } catch (IllegalArgumentException ignored) { testRealm.cancelTransaction(); }
        }
    }

    private void addDate(int year, int month, int dayOfMonth) {
        Calendar cal = Calendar.getInstance();
        cal.set(Calendar.YEAR, year);
        cal.set(Calendar.MONTH, month);
        cal.set(Calendar.DAY_OF_MONTH, dayOfMonth);

        // Create the Date object
        Date date = cal.getTime();

        testRealm.beginTransaction();
        testRealm.clear(AllTypes.class);
        AllTypes allTypes = testRealm.createObject(AllTypes.class);
        allTypes.setColumnDate(date);
        testRealm.commitTransaction();

        AllTypes object = testRealm.allObjects(AllTypes.class).first();
        assertEquals(1000 * (date.getTime() / 1000), 1000 * (object.getColumnDate().getTime() / 1000)); // Realm does not support millisec precision
    }

    public void testDate() {
        // Too old
        for (int i = 0; i < 2; i++) {
            try {
                addDate(1900 + i, 1, 1);
                fail();
            } catch (IllegalArgumentException ignored) {
                testRealm.cancelTransaction();
            }
        }

        // Fine
        for (int i = 2; i < 10; i++) {
            addDate(1900 + i, 1, 1);
        }

        // Too far in the future
        for (int i = 0; i < 2; i++) {
            try {
                addDate(2038 + i, 1, 20);
                fail();
            } catch (IllegalArgumentException ignored) {
                testRealm.cancelTransaction();
            }
        }
    }

    // Annotation processor honors common naming conventions
    // We check if setters and getters are generated and working
    public void testNamingConvention() {
        Realm realm = Realm.getInstance(getContext());
        realm.beginTransaction();
        realm.clear(AnnotationNameConventions.class);
        AnnotationNameConventions anc1 = realm.createObject(AnnotationNameConventions.class);
        anc1.setHasObject(true);
        anc1.setId_object(1);
        anc1.setmObject(2);
        anc1.setObject_id(3);
        anc1.setObject(true);
        realm.commitTransaction();

        AnnotationNameConventions anc2 = realm.allObjects(AnnotationNameConventions.class).first();
        assertTrue(anc2.isHasObject());
        assertEquals(1, anc2.getId_object());
        assertEquals(2, anc2.getmObject());
        assertEquals(3, anc2.getObject_id());
        assertTrue(anc2.isObject());
        realm.close();
    }
}<|MERGE_RESOLUTION|>--- conflicted
+++ resolved
@@ -49,16 +49,10 @@
         testRealm = Realm.getInstance(getContext());
     }
 
-<<<<<<< HEAD
-    // test io.testRealm.RealmObject Api
-=======
     @Override
     protected void tearDown() throws Exception {
         testRealm.close();
     }
-
-    // test io.realm.RealmObject Api
->>>>>>> 4222953e
 
     // Row realmGetRow()
     public void testRealmGetRowReturnsValidRow() {
