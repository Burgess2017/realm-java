package com.tightdb.examples.quickbenchmark;

import java.util.ArrayList;
import java.util.HashMap;
import java.util.Random;
import com.tightdb.*;

public class QuickBenchmark {
    final static int ROW_COUNT = 500000;
    final static int ROUNDS    = 100;

    // Define a TightDB table. It will generate 3 classes: TestTable, TestQuery, TestTableView
    @DefineTable(table = "PersonTable")
    class person {
        String  name;
        Boolean hired;
        long    age;
        String  day;
    }

    // Define a class for Java arrays
    private static class JavaPerson
    {
        String  name;
        Boolean hired;
        int     age;
        String  day;

        public JavaPerson(String name, Boolean hired, int age, String day) {
            this.name = name;
            this.hired = hired;
            this.age = age;
            this.day = day;
        }
    }

    public static void main(String[] args) {
        System.out.println("\nThis is just a basic sanity check to see if TightDB was compiled correctly.");
        System.out.println("It is by no means a comprehensive or even realistic benchmark.");
        System.out.println("It just does some basic operations and compares with Javas ArrayList and HashMap.");

        System.out.println("\n\nPerformance tests with " + ROW_COUNT + " rows. Test is repeated "
                + ROUNDS + " times.");

        // We need some random names that we know are present for lookups
        Random rand = new Random();
        String[] randomNames = new String[100];
        for (int i = 0; i < 100; i++) {
            randomNames[i] = "s" + rand.nextInt(ROW_COUNT+1);
        }
        // We also need to define a name and age to search for later
        final String LAST_NAME = "s" + (ROW_COUNT - 1);
        final int    LAST_AGE  = 60;

        Timer timer = new Timer();


        /****************************************************************
         * Test TightDB
         ****************************************************************/
        System.out.println("TightDB: ");

        // Create a simple table and fill it with somewhat random values
        rand.setSeed(0);
        PersonTable table = new PersonTable();
        for (int row = 0; row < ROW_COUNT; row++) {
            // we want name to be unique so we just make it from the number
            String  name  = "s" + row;
            boolean hired = (row % 2 == 0);
            int     age   = rand.nextInt(50);
            if (row == ROW_COUNT-1)
                age = 60;
            String  day;
            if (row % 2 == 0)
                day = "Monday";
            else
                day = "Tuesday";

            table.add(name, hired, age, day);

            if (row == 100)
                table.optimize();
        }

        // Start with a search for the last name in the last row
        // (has to do linear scan of all rows)
        long tightdbLastPos = 0;
        timer.Start();
        for (int n = 0; n < ROUNDS; ++n) {
            tightdbLastPos += table.age.findFirst(LAST_AGE).getPosition();
        }
        long tightdbFindTime = timer.GetTimeInMs();
        System.out.printf("  find (last integer):    %10d msec\n", tightdbFindTime);


        // Do some simple aggregates, we will start with a sum
        // (we add them up and print the sum so it does not just get optimized away)
        timer.Start();
        long tightdbSumAge = 0;
        for (int n = 0; n < ROUNDS; ++n) {
            tightdbSumAge += table.age.sum();
        }
        long tightdbSumTime = timer.GetTimeInMs();
        System.out.printf("  sum (all integers):     %10d msec\n", tightdbSumTime);


        // Then lets do a count
        timer.Start();
        long tightdbCountMondays = 0;
        for (int n = 0; n < ROUNDS; ++n) {
            tightdbCountMondays += table.day.count("Monday");
        }
        long tightdbCountTime = timer.GetTimeInMs();
        System.out.printf("  count (string):         %10d msec\n", tightdbCountTime);


        // Add an index and lets try some lookups
        table.setIndex(0);      // syntax will soon be "table.name.setIndex();"
        timer.Start();
        long tightdbLookups = 0;
        int randLength = randomNames.length;
<<<<<<< HEAD
        for (int n = 0; n < ROUNDS; ++n) {
            long rowIndex = table.lookup( randomNames[ rand.nextInt(randLength) ] );
            tightdbLookups += table.at(rowIndex).getAge();
=======
        for (int n = 0; n < ROUNDS; ++n) {     
            long rowIndex = table.lookup( randomNames[ rand.nextInt(randLength) ] ); 
            tightdbLookups += table.get(rowIndex).getAge();
>>>>>>> 777f4b7f
        }
        long tightdbLookupTime = timer.GetTimeInMs();
        System.out.printf("  lookup (random string): %10d msec\n", tightdbLookupTime);


        /****************************************************************
         * Test Java data structures (ArrayList, HashMap)
         ****************************************************************/

        System.out.println("Java: ");

        // Create a simple table and fill it with somewhat random values
        // Create Map with same data
        HashMap<String, JavaPerson> javaMapTable = new HashMap<String, JavaPerson>();
        ArrayList<JavaPerson> javaTable = new ArrayList<JavaPerson>();
        rand.setSeed(0);
        for (int row = 0; row < ROW_COUNT; row++) {
            // we want name to be unique so we just make it from the number
            String  name  = "s" + row;
            boolean hired = (row % 2 == 0);
            int     age   = rand.nextInt(50);
            if (row == ROW_COUNT-1)
                age = LAST_AGE;
            String  day;
            if (row % 2 == 0)
                day = "Monday";
            else
                day = "Tuesday";

            JavaPerson person = new JavaPerson(name, hired, age, day);
            javaTable.add(person);
            javaMapTable.put(name, person);
        }

        // Start with a search for the last name in the last row
        // (has to do linear scan of all rows)
        timer.Start();
        long javaLastPos = 0;
        for (int n = 0; n < ROUNDS; n++) {
            // Find position of LAST_NAME
            for (int index = 0; index < ROW_COUNT; index++) {
                //if (javaTable.get(index).name.equals(LAST_NAME)) {
                if (javaTable.get(index).age == LAST_AGE) {
                    javaLastPos += index;
                    break;
                }
            }
        }
        long javaFindTime = timer.GetTimeInMs();
        System.out.printf("  find (last integer):    %10d msec\n", javaFindTime);


        // Do a sum with a basic loop
        timer.Start();
        long javaSumAge = 0;
        for (int n = 0; n < ROUNDS; n++) {
            // Find position of LAST_NAME
            for (int index = 0; index < ROW_COUNT; index++) {
                javaSumAge += javaTable.get(index).age;
            }
        }
        long javaSumTime = timer.GetTimeInMs();
        System.out.printf("  sum (all integers):     %10d msec\n", javaSumTime);


        // Do a count
        timer.Start();
        long javaCountMondays = 0;
        for (int n = 0; n < ROUNDS; n++) {
            // Find position of LAST_NAME
            for (int index = 0; index < ROW_COUNT; index++) {
                if (javaTable.get(index).day == "Monday")
                    javaCountMondays += 1;
            }
        }
        long javaCountTime = timer.GetTimeInMs();
        System.out.printf("  count (string):         %10d msec\n", javaCountTime);


        timer.Start();
        long javaLookups = 0;
        for (int n = 0; n < ROUNDS; n++) {
            javaLookups += javaMapTable.get( randomNames[ rand.nextInt(randLength) ] ).age;
        }
        long javaLookupTime = timer.GetTimeInMs();
        System.out.printf("  lookup (random string): %10d msec\n", javaLookupTime);



        /****************************************************************
         * Compare
         ****************************************************************/
        if (tightdbLastPos != javaLastPos ||
            tightdbSumAge != javaSumAge ||
            tightdbCountMondays != javaCountMondays ||
            tightdbLookups != javaLookups) {

            System.out.println("\nInvalid results!!!");
        }

        // Print comparable speeds
        if (tightdbFindTime > 0)
            System.out.printf("\nfind:   tightdb is %d times faster than ArrayList\n", javaFindTime / tightdbFindTime);
        if (tightdbSumTime > 0)
            System.out.printf("sum:    tightdb is %d times faster than ArrayList\n", javaSumTime / tightdbSumTime);
        if (tightdbCountTime > 0)
            System.out.printf("count:  tightdb is %d times faster than ArrayList\n", javaCountTime / tightdbCountTime);
        if (tightdbLookupTime > 0)
            System.out.printf("lookup: tightdb is %d times faster than HashMap\n", javaLookupTime / tightdbLookupTime);
        System.out.println("\nDONE.");
    }
}


class Timer {
    static long startTime;

    public void Start() {
        startTime = System.nanoTime();
    }

    public long GetTimeInMs() {
        long stopTime = System.nanoTime();
        return (stopTime - startTime) / 1000000;
    }
}<|MERGE_RESOLUTION|>--- conflicted
+++ resolved
@@ -119,15 +119,9 @@
         timer.Start();
         long tightdbLookups = 0;
         int randLength = randomNames.length;
-<<<<<<< HEAD
         for (int n = 0; n < ROUNDS; ++n) {
             long rowIndex = table.lookup( randomNames[ rand.nextInt(randLength) ] );
-            tightdbLookups += table.at(rowIndex).getAge();
-=======
-        for (int n = 0; n < ROUNDS; ++n) {     
-            long rowIndex = table.lookup( randomNames[ rand.nextInt(randLength) ] ); 
             tightdbLookups += table.get(rowIndex).getAge();
->>>>>>> 777f4b7f
         }
         long tightdbLookupTime = timer.GetTimeInMs();
         System.out.printf("  lookup (random string): %10d msec\n", tightdbLookupTime);
