--- conflicted
+++ resolved
@@ -16,11 +16,7 @@
             maven { url 'https://jitpack.io' }
         }
         dependencies {
-<<<<<<< HEAD
-            classpath 'com.android.tools.build:gradle:2.2.0-rc2'
-=======
             classpath 'com.android.tools.build:gradle:2.2.0'
->>>>>>> 63d08280
             classpath 'com.jfrog.bintray.gradle:gradle-bintray-plugin:1.6'
             classpath 'com.github.JakeWharton:sdk-manager-plugin:0ce4cdf08009d79223850a59959d9d6e774d0f77'
             classpath 'com.novoda:gradle-android-command-plugin:1.5.0'
